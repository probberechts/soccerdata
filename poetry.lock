--- conflicted
+++ resolved
@@ -273,13 +273,10 @@
 category = "dev"
 optional = false
 python-versions = ">=3.8.1"
-<<<<<<< HEAD
-=======
 files = [
     {file = "flake8-7.0.0-py2.py3-none-any.whl", hash = "sha256:a6dfbb75e03252917f2473ea9653f7cd799c3064e54d4c8140044c5c065f53c3"},
     {file = "flake8-7.0.0.tar.gz", hash = "sha256:33f96621059e65eec474169085dc92bf26e7b2d47366b70be2f67ab80dc25132"},
 ]
->>>>>>> 4021d2c3
 
 [package.dependencies]
 mccabe = ">=0.7.0,<0.8.0"
@@ -293,13 +290,10 @@
 category = "dev"
 optional = false
 python-versions = ">=3.8.1"
-<<<<<<< HEAD
-=======
 files = [
     {file = "flake8-bugbear-24.1.17.tar.gz", hash = "sha256:bcb388a4f3b516258749b1e690ee394c082eff742f44595e3754cf5c7781c2c7"},
     {file = "flake8_bugbear-24.1.17-py3-none-any.whl", hash = "sha256:46cc840ddaed26507cd0ada530d1526418b717ee76c9b5dfdbd238b5eab34139"},
 ]
->>>>>>> 4021d2c3
 
 [package.dependencies]
 attrs = ">=19.2.0"
@@ -912,13 +906,10 @@
 category = "dev"
 optional = false
 python-versions = ">=3.8"
-<<<<<<< HEAD
-=======
 files = [
     {file = "pyflakes-3.2.0-py2.py3-none-any.whl", hash = "sha256:84b5be138a2dfbb40689ca07e2152deb896a65c3a3e24c251c5c62489568074a"},
     {file = "pyflakes-3.2.0.tar.gz", hash = "sha256:1c61603ff154621fb2a9172037d84dca3500def8c8b630657d1701f026f8af3f"},
 ]
->>>>>>> 4021d2c3
 
 [[package]]
 name = "pygments"
@@ -1045,8 +1036,6 @@
 category = "dev"
 optional = false
 python-versions = ">=3.6"
-<<<<<<< HEAD
-=======
 files = [
     {file = "PyYAML-6.0.1-cp310-cp310-macosx_10_9_x86_64.whl", hash = "sha256:d858aa552c999bc8a8d57426ed01e40bef403cd8ccdd0fc5f6f04a00414cac2a"},
     {file = "PyYAML-6.0.1-cp310-cp310-macosx_11_0_arm64.whl", hash = "sha256:fd66fc5d0da6d9815ba2cebeb4205f95818ff4b79c3ebe268e75d961704af52f"},
@@ -1100,7 +1089,6 @@
     {file = "PyYAML-6.0.1-cp39-cp39-win_amd64.whl", hash = "sha256:510c9deebc5c0225e8c96813043e62b680ba2f9c50a08d3724c7f28a747d1486"},
     {file = "PyYAML-6.0.1.tar.gz", hash = "sha256:bfdf460b1736c775f2ba9f6a92bca30bc2095067b8a9d77876d1fad6cc3b4a43"},
 ]
->>>>>>> 4021d2c3
 
 [[package]]
 name = "pyzmq"
@@ -1529,13 +1517,10 @@
 category = "main"
 optional = false
 python-versions = ">=3.5"
-<<<<<<< HEAD
-=======
 files = [
     {file = "Unidecode-1.3.8-py3-none-any.whl", hash = "sha256:d130a61ce6696f8148a3bd8fe779c99adeb4b870584eeb9526584e9aa091fd39"},
     {file = "Unidecode-1.3.8.tar.gz", hash = "sha256:cfdb349d46ed3873ece4586b96aa75258726e2fa8ec21d6f00a591d98806c2f4"},
 ]
->>>>>>> 4021d2c3
 
 [[package]]
 name = "unify"
@@ -1632,136 +1617,4 @@
 [metadata]
 lock-version = "1.1"
 python-versions = ">=3.9,<3.13"
-<<<<<<< HEAD
-content-hash = "5ebde55ca980d6e198dfe226511c0b4a34e865e7a471f33499b900c551adcff1"
-
-[metadata.files]
-alabaster = []
-astroid = []
-attrs = []
-babel = []
-beautifulsoup4 = []
-black = []
-bleach = []
-bump2version = []
-bumpversion = []
-certifi = []
-cffi = []
-cfgv = []
-charset-normalizer = []
-click = []
-colorama = []
-coverage = []
-darglint = []
-defusedxml = []
-dill = []
-distlib = []
-docutils = []
-exceptiongroup = []
-fastjsonschema = []
-filelock = []
-flake8 = []
-flake8-bugbear = []
-flake8-docstrings = []
-flake8-rst-docstrings = []
-furo = []
-h11 = []
-html5lib = []
-identify = []
-idna = []
-imagesize = []
-importlib-metadata = []
-iniconfig = []
-isort = []
-jinja2 = []
-jsonschema = []
-jsonschema-specifications = []
-jupyter-client = []
-jupyter-core = []
-jupyterlab-pygments = []
-livereload = []
-lxml = []
-markdown-it-py = []
-markupsafe = []
-mccabe = []
-mdurl = []
-mistune = []
-mypy = []
-mypy-extensions = []
-nbclient = []
-nbconvert = []
-nbformat = []
-nbsphinx = []
-nodeenv = []
-numpy = []
-outcome = []
-packaging = []
-pandas = []
-pandocfilters = []
-pathspec = []
-pep8-naming = []
-platformdirs = []
-pluggy = []
-pre-commit = []
-pre-commit-hooks = []
-pycodestyle = []
-pycparser = []
-pydocstyle = []
-pyflakes = []
-pygments = []
-pylint = []
-pysocks = []
-pytest = []
-pytest-deadfixtures = []
-pytest-mock = []
-python-dateutil = []
-pytz = []
-pywin32 = []
-pyyaml = []
-pyzmq = []
-referencing = []
-requests = []
-restructuredtext-lint = []
-rich = []
-rpds-py = []
-"ruamel.yaml" = []
-"ruamel.yaml.clib" = []
-selenium = []
-six = []
-sniffio = []
-snowballstemmer = []
-sortedcontainers = []
-soupsieve = []
-sphinx = []
-sphinx-autobuild = []
-sphinx-basic-ng = []
-sphinxcontrib-applehelp = []
-sphinxcontrib-devhelp = []
-sphinxcontrib-htmlhelp = []
-sphinxcontrib-jsmath = []
-sphinxcontrib-qthelp = []
-sphinxcontrib-serializinghtml = []
-time-machine = []
-tinycss2 = []
-tomli = []
-tomlkit = []
-tornado = []
-traitlets = []
-trio = []
-trio-websocket = []
-typing-extensions = []
-tzdata = []
-undetected-chromedriver = []
-unicode = []
-unidecode = []
-unify = []
-untokenize = []
-urllib3 = []
-virtualenv = []
-webencodings = []
-websockets = []
-wsproto = []
-zipp = []
-=======
-content-hash = "bb7783c8b67aba69cae945b093a602678a9f0ab2dc408c7e6bb18675bca81740"
->>>>>>> 4021d2c3
+content-hash = "bb7783c8b67aba69cae945b093a602678a9f0ab2dc408c7e6bb18675bca81740"