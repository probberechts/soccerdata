--- conflicted
+++ resolved
@@ -420,12 +420,7 @@
             for elem in html_table.xpath("//tfoot"):
                 elem.getparent().remove(elem)
             # parse table
-<<<<<<< HEAD
             df_table = _parse_table(html_table)
-            df_table["league"] = lkey
-=======
-            (df_table,) = pd.read_html(html.tostring(html_table))
->>>>>>> 11f16b59
             df_table["season"] = skey
             df_table["team"] = team
             df_table["Time"] = html_table.xpath(".//td[@data-stat='start_time']/@csk")
