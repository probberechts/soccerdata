"""Scraper for http://fbref.com."""
import itertools
import warnings
from datetime import date, datetime
from functools import reduce
from pathlib import Path
from typing import Callable, Dict, List, Optional, Union

import pandas as pd
from lxml import etree, html

from ._common import (
    BaseRequestsReader,
    make_game_id,
    season_code,
    standardize_colnames,
)
from ._config import DATA_DIR, NOCACHE, NOSTORE, TEAMNAME_REPLACEMENTS, logger

FBREF_DATADIR = DATA_DIR / "FBref"
FBREF_API = "https://fbref.com"

BIG_FIVE_DICT = {
    "Serie A": "ITA-Serie A",
    "Ligue 1": "FRA-Ligue 1",
    "La Liga": "ESP-La Liga",
    "Premier League": "ENG-Premier League",
    "Bundesliga": "GER-Bundesliga",
}


class FBref(BaseRequestsReader):
    """Provides pd.DataFrames from data at http://fbref.com.

    Data will be downloaded as necessary and cached locally in
    ``~/soccerdata/data/FBref``.

    Parameters
    ----------
    leagues : string or iterable, optional
        IDs of leagues to include. For efficiently reading data from the Top-5
        European leagues, use "Big 5 European Leagues Combined".
    seasons : string, int or list, optional
        Seasons to include. Supports multiple formats.
        Examples: '16-17'; 2016; '2016-17'; [14, 15, 16]
    proxy : 'tor' or dict or list(dict) or callable, optional
        Use a proxy to hide your IP address. Valid options are:
            - "tor": Uses the Tor network. Tor should be running in
              the background on port 9050.
            - dict: A dictionary with the proxy to use. The dict should be
              a mapping of supported protocols to proxy addresses. For example::

                  {
                      'http': 'http://10.10.1.10:3128',
                      'https': 'http://10.10.1.10:1080',
                  }

            - list(dict): A list of proxies to choose from. A different proxy will
              be selected from this list after failed requests, allowing rotating
              proxies.
            - callable: A function that returns a valid proxy. This function will
              be called after failed requests, allowing rotating proxies.
    no_cache : bool
        If True, will not use cached data.
    no_store : bool
        If True, will not store downloaded data.
    data_dir : Path
        Path to directory where data will be cached.
    """

    def __init__(
        self,
        leagues: Optional[Union[str, List[str]]] = None,
        seasons: Optional[Union[str, int, List]] = None,
        proxy: Optional[
            Union[str, Dict[str, str], List[Dict[str, str]], Callable[[], Dict[str, str]]]
        ] = None,
        no_cache: bool = NOCACHE,
        no_store: bool = NOSTORE,
        data_dir: Path = FBREF_DATADIR,
    ):
        """Initialize FBref reader."""
        super().__init__(
            leagues=leagues,
            proxy=proxy,
            no_cache=no_cache,
            no_store=no_store,
            data_dir=data_dir,
        )
        self.rate_limit = 3
        self.seasons = seasons  # type: ignore
        # check if all top 5 leagues are selected
        if (
            set(BIG_FIVE_DICT.values()).issubset(self.leagues)
            and "Big 5 European Leagues Combined" not in self.leagues
        ):
            warnings.warn(
                "You are trying to scrape data for all of the Big 5 European leagues. "
                "This can be done more efficiently by setting "
                "leagues='Big 5 European Leagues Combined'.",
                stacklevel=1,
            )

    @property
    def leagues(self) -> List[str]:
        """Return a list of selected leagues."""
        return list(self._leagues_dict.keys())

    @classmethod
    def _all_leagues(cls) -> Dict[str, str]:
        """Return a dict mapping all canonical league IDs to source league IDs."""
        res = super()._all_leagues()
        res.update({"Big 5 European Leagues Combined": "Big 5 European Leagues Combined"})
        return res

    def _is_complete(self, league: str, season: str) -> bool:
        """Check if a season is complete."""
        if league == "Big 5 European Leagues Combined":
            season_ends = date(datetime.strptime(season[-2:], "%y").year, 7, 1)
            return date.today() >= season_ends
        return super()._is_complete(league, season)

    def read_leagues(self, optimise: bool) -> pd.DataFrame:
        """Retrieve selected leagues from the datasource.

        Parameters
        ----------
        optimise: bool
            If True, it will load the "Big 5 European Leagues Combined" instead of
            each league individually.

        Returns
        -------
        pd.DataFrame
        """
        url = f"{FBREF_API}/en/comps/"
        filepath = self.data_dir / "leagues.html"
        reader = self.get(url, filepath)

        # extract league links
        leagues = []
        tree = html.parse(reader)
        for html_table in tree.xpath("//table[contains(@id, 'comps')]"):
            df_table = _parse_table(html_table)
            df_table["url"] = html_table.xpath(".//th[@data-stat='league_name']/a/@href")
            leagues.append(df_table)
        df = (
            pd.concat(leagues)
            .pipe(standardize_colnames)
            .rename(columns={"competition_name": "league"})
            .pipe(self._translate_league)
            .drop_duplicates(subset="league")
            .set_index("league")
            .sort_index()
        )
        df["first_season"] = df["first_season"].apply(season_code)
        df["last_season"] = df["last_season"].apply(season_code)
<<<<<<< HEAD
        df["country"] = df["country"].apply(
            lambda x: x.split(" ")[1] if isinstance(x, str) else None
        )
        leagues = (
            list(set(self.leagues) - set(BIG_FIVE_DICT.values()))
            if optimise and "Big 5 European Leagues Combined" in self.leagues
            else list(set(self.leagues) - {"Big 5 European Leagues Combined"})
        )
        return df[df.index.isin(leagues)]
=======
        return df[df.index.isin(self.leagues)]
>>>>>>> 5d5bf632

    def read_seasons(self, optimise: bool = True) -> pd.DataFrame:
        """Retrieve the selected seasons for the selected leagues.

        Parameters
        ----------
        optimise: bool
            If True, it will load the "Big 5 European Leagues Combined" instead of
            each league individually.

        Returns
        -------
        pd.DataFrame
        """
        filemask = "seasons_{}.html"
        df_leagues = self.read_leagues(optimise)

        seasons = []
        for lkey, league in df_leagues.iterrows():
            url = FBREF_API + league.url
            filepath = self.data_dir / filemask.format(lkey)
            reader = self.get(url, filepath)

            # extract season links
            tree = html.parse(reader)
            (html_table,) = tree.xpath("//table[@id='seasons']")
            df_table = _parse_table(html_table)
            df_table["url"] = html_table.xpath(
                "//th[@data-stat='year_id' or @data-stat='year']/a/@href"
            )
            # Override the competition name or add if missing
            df_table["Competition Name"] = lkey
            # Some tournaments have a "year" column instead of "season"
            if "Year" in df_table.columns:
                df_table.rename(columns={"Year": "Season"}, inplace=True)
            # Get the competition format
            if "Final" in df_table.columns:
                df_table["Format"] = "elimination"
            else:
                df_table["Format"] = "round-robin"
            seasons.append(df_table)

        df = pd.concat(seasons).pipe(standardize_colnames)
        df = df.rename(columns={"competition_name": "league"})
        df["season"] = df["season"].apply(season_code)
        # if both a 20xx and 19xx season are available, drop the 19xx season
        df.drop_duplicates(subset=["league", "season"], keep="first", inplace=True)
        df = df.set_index(["league", "season"]).sort_index()
        return df.loc[
            df.index.isin(list(itertools.product(self.leagues, self.seasons))), ["format", "url"]
        ]

    def read_team_season_stats(  # noqa: C901
        self, stat_type: str = "standard", opponent_stats: bool = False
    ) -> pd.DataFrame:
        """Retrieve aggregated season stats for all teams in the selected leagues and seasons.

        The following stat types are available:
            * 'standard'
            * 'keeper'
            * 'keeper_adv'
            * 'shooting'
            * 'passing'
            * 'passing_types'
            * 'goal_shot_creation'
            * 'defense'
            * 'possession'
            * 'playing_time'
            * 'misc'

        Parameters
        ----------
        stat_type: str
            Type of stats to retrieve.
        opponent_stats: bool
            If True, will retrieve opponent stats.

        Raises
        ------
        ValueError
            If ``stat_type`` is not valid.

        Returns
        -------
        pd.DataFrame
        """
        team_stats = [
            "standard",
            "keeper",
            "keeper_adv",
            "shooting",
            "passing",
            "passing_types",
            "goal_shot_creation",
            "defense",
            "possession",
            "playing_time",
            "misc",
        ]

        filemask = "teams_{}_{}_{}.html"

        if stat_type not in team_stats:
            raise ValueError(f"Invalid argument: stat_type should be in {team_stats}")

        if stat_type == "standard":
            page = "stats"
        elif stat_type == "keeper":
            page = "keepers"
        elif stat_type == "keeper_adv":
            page = "keepersadv"
        elif stat_type == "goal_shot_creation":
            page = "gca"
            stat_type = "gca"
        elif stat_type == "playing_time":
            page = "playingtime"
        else:
            page = stat_type

        if opponent_stats:
            stat_type += "_against"
        else:
            stat_type += "_for"

        # get league IDs
        seasons = self.read_seasons()

        # collect teams
        teams = []
        for (lkey, skey), season in seasons.iterrows():
            big_five = lkey == "Big 5 European Leagues Combined"
            tournament = season["format"] == "elimination"
            # read html page (league overview)
            filepath = self.data_dir / filemask.format(lkey, skey, stat_type if big_five else page)
            url = (
                FBREF_API
                + "/".join(season.url.split("/")[:-1])
                + (f"/{page}/squads/" if big_five else f"/{page}/" if tournament else "/")
                + season.url.split("/")[-1]
            )
            reader = self.get(url, filepath)

            # parse HTML and select table
            tree = html.parse(reader)
            (html_table,) = tree.xpath(
                f"//table[@id='stats_teams_{stat_type}' or @id='stats_squads_{stat_type}']"
            )
            df_table = _parse_table(html_table)
            df_table["league"] = lkey
            df_table["season"] = skey
            df_table["url"] = html_table.xpath(".//*[@data-stat='team']/a/@href")
            if big_five:
                df_table["league"] = (
                    df_table.xs("Comp", axis=1, level=1).squeeze().map(BIG_FIVE_DICT)
                )
                df_table.drop("Comp", axis=1, level=1, inplace=True)
                df_table.drop("Rk", axis=1, level=1, inplace=True)
            teams.append(df_table)

        # return data frame
        df = (
            _concat(teams)
            .rename(columns={"Squad": "team", "# Pl": "players_used"})
            .replace({"team": TEAMNAME_REPLACEMENTS})
            # .pipe(standardize_colnames)
            .set_index(["league", "season", "team"])
            .sort_index()
        )
        return df

    def read_team_match_stats(  # noqa: C901
        self,
        stat_type: str = "schedule",
        opponent_stats: bool = False,
        team: Optional[Union[str, List[str]]] = None,
    ) -> pd.DataFrame:
        """Retrieve the match logs for all teams in the selected leagues and seasons.

        The following stat types are available:
            * 'schedule'
            * 'keeper'
            * 'shooting'
            * 'passing'
            * 'passing_types'
            * 'goal_shot_creation'
            * 'defense'
            * 'possession'
            * 'misc'

        Parameters
        ----------
        stat_type: str
            Type of stats to retrieve.
        opponent_stats: bool
            If True, will retrieve opponent stats.
        team: str or list of str, optional
            Team(s) to retrieve. If None, will retrieve all teams.

        Raises
        ------
        ValueError
            If ``stat_type`` is not valid.

        Returns
        -------
        pd.DataFrame
        """
        team_stats = [
            "schedule",
            "shooting",
            "keeper",
            "passing",
            "passing_types",
            "goal_shot_creation",
            "defense",
            "possession",
            "misc",
        ]

        filemask = "matchlogs_{}_{}_{}.html"

        if stat_type not in team_stats:
            raise ValueError(f"Invalid argument: stat_type should be in {team_stats}")

        if stat_type == "goal_shot_creation":
            stat_type = "gca"

        if opponent_stats:
            opp_type = "against"
        else:
            opp_type = "for"

        # get list of teams
        df_teams = self.read_team_season_stats()

        if team is not None:
            # get alternative names of the specified team(s)
            teams = [team] if isinstance(team, str) else team
            teams_to_check = []
            for team in teams:
                for alt_name, norm_name in TEAMNAME_REPLACEMENTS.items():
                    if norm_name == team:
                        teams_to_check.append(alt_name)
            teams_to_check.append(team)

            # select requested teams
            iterator = df_teams.loc[df_teams.index.isin(teams_to_check, level=2), :]
            if len(iterator) == 0:
                raise ValueError("No data found for the given teams in the selected seasons.")
        else:
            iterator = df_teams

        # collect match logs for each team
        stats = []
        for (_, skey, team), team_url in iterator.url.items():
            # read html page
            filepath = self.data_dir / filemask.format(team, skey, stat_type)
            url = (
                FBREF_API
                + team_url.rsplit("/", 1)[0]
                + "/matchlogs"
                + "/all_comps"
                + f"/{stat_type}"
            )
            reader = self.get(url, filepath)

            # parse HTML and select table
            tree = html.parse(reader)
            (html_table,) = tree.xpath(f"//table[@id='matchlogs_{opp_type}']")
            # remove for / against header
            for elem in html_table.xpath("//th[@data-stat='header_for_against']"):
                elem.text = ""
            # remove aggregate rows
            for elem in html_table.xpath("//tfoot"):
                elem.getparent().remove(elem)
            # parse table
            df_table = _parse_table(html_table)
            df_table["season"] = skey
            df_table["team"] = team
            df_table["Time"] = html_table.xpath(".//td[@data-stat='start_time']/@csk")
            df_table["Match Report"] = [
                mlink.xpath("./a/@href")[0]
                if mlink.xpath("./a") and mlink.xpath("./a")[0].text == "Match Report"
                else None
                for mlink in html_table.xpath(".//td[@data-stat='match_report']")
            ]
            nb_levels = df_table.columns.nlevels
            if nb_levels == 2:
                df_table = df_table.drop("Match Report", axis=1, level=1)
                df_table = df_table.drop("Time", axis=1, level=1)
            stats.append(df_table)

        # return data frame
        df = (
            _concat(stats)
            .replace(
                {
                    "Opponent": TEAMNAME_REPLACEMENTS,
                }
            )
            .rename(columns={"Comp": "league"})
            .pipe(self._translate_league)
            .pipe(
                standardize_colnames,
                cols=[
                    "Team",
                    "Opponent",
                    "Venue",
                    "Date",
                    "Time",
                    "Round",
                    "Day",
                    "Result",
                    "Match Report",
                ],
            )
        )
        df["date"] = pd.to_datetime(df["date"]).ffill()
        # create match id column
        df_tmp = df[["team", "opponent", "venue", "date"]].copy()
        df_tmp.columns = ["team", "opponent", "venue", "date"]
        df_tmp["home_team"] = df_tmp.apply(
            lambda x: x["team"] if x["venue"] == "Home" else x["opponent"], axis=1
        )
        df_tmp["away_team"] = df_tmp.apply(
            lambda x: x["team"] if x["venue"] == "Away" else x["opponent"], axis=1
        )
        df["game"] = df_tmp.apply(make_game_id, axis=1)
        return df.set_index(["league", "season", "team", "game"]).sort_index().loc[self.leagues]

    def read_player_season_stats(self, stat_type: str = "standard") -> pd.DataFrame:  # noqa: C901
        """Retrieve players from the datasource for the selected leagues and seasons.

        The following stat types are available:
            * 'standard'
            * 'shooting'
            * 'passing'
            * 'passing_types'
            * 'goal_shot_creation'
            * 'defense'
            * 'possession'
            * 'playing_time'
            * 'misc'
            * 'keeper'
            * 'keeper_adv'

        Parameters
        ----------
        stat_type :str
            Type of stats to retrieve.

        Raises
        ------
        TypeError
            If ``stat_type`` is not valid.

        Returns
        -------
        pd.DataFrame
        """
        player_stats = [
            "standard",
            "keeper",
            "keeper_adv",
            "shooting",
            "passing",
            "passing_types",
            "goal_shot_creation",
            "defense",
            "possession",
            "playing_time",
            "misc",
        ]

        filemask = "players_{}_{}_{}.html"

        if stat_type not in player_stats:
            raise TypeError(f"Invalid argument: stat_type should be in {player_stats}")

        if stat_type == "standard":
            page = "stats"
        elif stat_type == "goal_shot_creation":
            page = "gca"
            stat_type = "gca"
        elif stat_type == "playing_time":
            page = "playingtime"
        elif stat_type == "keeper":
            page = "keepers"
        elif stat_type == "keeper_adv":
            page = "keepersadv"
        else:
            page = stat_type

        # get league IDs
        seasons = self.read_seasons()

        # collect players
        players = []
        for (lkey, skey), season in seasons.iterrows():
            big_five = lkey == "Big 5 European Leagues Combined"
            filepath = self.data_dir / filemask.format(lkey, skey, stat_type)
            url = (
                FBREF_API
                + "/".join(season.url.split("/")[:-1])
                + f"/{page}"
                + ("/players/" if big_five else "/")
                + season.url.split("/")[-1]
            )
            reader = self.get(url, filepath)
            tree = html.parse(reader)
            # remove icons
            for elem in tree.xpath("//td[@data-stat='comp_level']//span"):
                elem.getparent().remove(elem)
            if big_five:
                df_table = _parse_table(tree)
                df_table[("Unnamed: league", "league")] = (
                    df_table.xs("Comp", axis=1, level=1).squeeze().map(BIG_FIVE_DICT)
                )
                df_table[("Unnamed: season", "season")] = skey
                df_table.drop("Comp", axis=1, level=1, inplace=True)
            else:
                (el,) = tree.xpath(f"//comment()[contains(.,'div_stats_{stat_type}')]")
                parser = etree.HTMLParser(recover=True)
                (html_table,) = etree.fromstring(el.text, parser).xpath(
                    f"//table[contains(@id, 'stats_{stat_type}')]"
                )
                df_table = _parse_table(html_table)
                df_table[("Unnamed: league", "league")] = lkey
                df_table[("Unnamed: season", "season")] = skey
            df_table = _fix_nation_col(df_table)
            players.append(df_table)

        # return dataframe
        df = _concat(players)
        df = df[df.Player != "Player"]
        df = (
            df.drop("Matches", axis=1, level=0)
            .drop("Rk", axis=1, level=0)
            .rename(columns={"Squad": "team"})
            .replace({"team": TEAMNAME_REPLACEMENTS})
            .pipe(standardize_colnames, cols=["Player", "Nation", "Pos", "Age", "Born"])
            .set_index(["league", "season", "team", "player"])
            .sort_index()
        )

        return df

    def read_schedule(self, force_cache: bool = False) -> pd.DataFrame:
        """Retrieve the game schedule for the selected leagues and seasons.

        Parameters
        ----------
        force_cache : bool
             By default no cached data is used for the current season.
             If True, will force the use of cached data anyway.

        Returns
        -------
        pd.DataFrame
        """
        # get league IDs
        seasons = self.read_seasons(optimise=False)

        # collect teams
        schedule = []
        for (lkey, skey), season in seasons.iterrows():
            # read html page (league overview)
            url_stats = FBREF_API + season.url
            filepath_stats = self.data_dir / f"teams_{lkey}_{skey}.html"
            reader = self.get(url_stats, filepath_stats)
            tree = html.parse(reader)

            url_fixtures = FBREF_API + tree.xpath("//a[text()='Scores & Fixtures']")[0].get("href")
            filepath_fixtures = self.data_dir / f"schedule_{lkey}_{skey}.html"
            current_season = not self._is_complete(lkey, skey)
            reader = self.get(
                url_fixtures, filepath_fixtures, no_cache=current_season and not force_cache
            )
            tree = html.parse(reader)
            html_table = tree.xpath("//table[contains(@id, 'sched')]")[0]
<<<<<<< HEAD
            for elem in html_table.xpath(".//tr[contains(@class, 'thead')]"):
                elem.getparent().remove(elem)
            (df_table,) = pd.read_html(html.tostring(html_table))
=======
            df_table = _parse_table(html_table)
>>>>>>> 5d5bf632
            df_table["Match Report"] = [
                mlink.xpath("./a/@href")[0]
                if mlink.xpath("./a") and mlink.xpath("./a")[0].text == "Match Report"
                else None
                for mlink in html_table.xpath(".//td[@data-stat='match_report']")
            ]
            df_table["league"] = lkey
            df_table["season"] = skey
            df_table = df_table.dropna(how="all")
            schedule.append(df_table)
        df = (
            pd.concat(schedule)
            .rename(
                columns={
                    "Wk": "week",
                    "Home": "home_team",
                    "Away": "away_team",
                    "xG": "home_xg",
                    "xG.1": "away_xg",
                }
            )
            .replace(
                {
                    "home_team": TEAMNAME_REPLACEMENTS,
                    "away_team": TEAMNAME_REPLACEMENTS,
                }
            )
            .pipe(standardize_colnames)
        )
        df["date"] = pd.to_datetime(df["date"]).ffill()
        df["game"] = df.apply(make_game_id, axis=1)
        df.loc[~df.match_report.isna(), "game_id"] = (
            df.loc[~df.match_report.isna(), "match_report"].str.split("/").str[3]
        )
        df = df.set_index(["league", "season", "game"]).sort_index()
        return df

    def _parse_teams(self, tree: etree.ElementTree) -> List[Dict]:
        """Parse the teams from a match summary page.

        Parameters
        ----------
        tree : etree.ElementTree
            The match summary page.

        Returns
        -------
        list of dict
        """
        team_nodes = tree.xpath("//div[@class='scorebox']//strong/a")[:2]
        teams = []
        for team in team_nodes:
            teams.append({"id": team.get("href").split("/")[3], "name": team.text.strip()})
        return teams

    def read_player_match_stats(
        self,
        stat_type: str = "summary",
        match_id: Optional[Union[str, List[str]]] = None,
        force_cache: bool = False,
    ) -> pd.DataFrame:
        """Retrieve the match stats for the selected leagues and seasons.

        The following stat types are available:
            * 'summary'
            * 'keepers'
            * 'passing'
            * 'passing_types'
            * 'defense'
            * 'possession'
            * 'misc'

        Parameters
        ----------
        stat_type : str
            Type of stats to retrieve.
        match_id : int or list of int, optional
            Retrieve the event stream for a specific game.
        force_cache : bool
            By default no cached data is used to scrape the list of available
            games for the current season. If True, will force the use of
            cached data anyway.

        Raises
        ------
        ValueError
            If no games with the given IDs were found for the selected seasons and leagues.
        TypeError
            If ``stat_type`` is not valid.

        Returns
        -------
        pd.DataFrame
        """
        match_stats = [
            "summary",
            "keepers",
            "passing",
            "passing_types",
            "defense",
            "possession",
            "misc",
        ]

        urlmask = FBREF_API + "/en/matches/{}"
        filemask = "match_{}.html"

        if stat_type not in match_stats:
            raise TypeError(f"Invalid argument: stat_type should be in {match_stats}")

        # Retrieve games for which a match report is available
        df_schedule = self.read_schedule(force_cache).reset_index()
        df_schedule = df_schedule[~df_schedule.game_id.isna() & ~df_schedule.match_report.isnull()]
        # Selec requested games if available
        if match_id is not None:
            iterator = df_schedule[
                df_schedule.game_id.isin([match_id] if isinstance(match_id, str) else match_id)
            ]
            if len(iterator) == 0:
                raise ValueError("No games found with the given IDs in the selected seasons.")
        else:
            iterator = df_schedule

        stats = []
        for i, game in iterator.reset_index().iterrows():
            url = urlmask.format(game["game_id"])
            # get league and season
            logger.info(
                "[%s/%s] Retrieving game with id=%s", i + 1, len(iterator), game["game_id"]
            )
            filepath = self.data_dir / filemask.format(game["game_id"])
            reader = self.get(url, filepath)
            tree = html.parse(reader)
            (home_team, away_team) = self._parse_teams(tree)
            if stat_type == "keepers":
                id_format = "keeper_stats_{}"
            else:
                id_format = "stats_{}_" + stat_type
            html_table = tree.find("//table[@id='" + id_format.format(home_team["id"]) + "']")
            if html_table is not None:
                df_table = _parse_table(html_table)
                df_table["team"] = home_team["name"]
                df_table["game"] = game["game"]
                df_table["league"] = game["league"]
                df_table["season"] = game["season"]
                df_table["game_id"] = game["game_id"]
                df_table = _fix_nation_col(df_table)
                stats.append(df_table)
            else:
                logger.warning("No stats found for home team for game with id=%s", game["game_id"])
            html_table = tree.find("//table[@id='" + id_format.format(away_team["id"]) + "']")
            if html_table is not None:
                df_table = _parse_table(html_table)
                df_table["team"] = away_team["name"]
                df_table["game"] = game["game"]
                df_table["league"] = game["league"]
                df_table["season"] = game["season"]
                df_table["game_id"] = game["game_id"]
                df_table = _fix_nation_col(df_table)
                stats.append(df_table)
            else:
                logger.warning("No stats found for away team for game with id=%s", game["game_id"])

        df = _concat(stats)
        df = df[~df.Player.str.contains(r"^\d+\sPlayers$")]
        df = (
            df.rename(columns={"#": "jersey_number"})
            .replace({"team": TEAMNAME_REPLACEMENTS})
            .pipe(standardize_colnames, cols=["Player", "Nation", "Pos", "Age", "Min"])
            .set_index(["league", "season", "game", "team", "player"])
            .sort_index()
        )
        return df

    def read_lineup(
        self, match_id: Optional[Union[str, List[str]]] = None, force_cache: bool = False
    ) -> pd.DataFrame:
        """Retrieve lineups for the selected leagues and seasons.

        Parameters
        ----------
        match_id : int or list of int, optional
            Retrieve the lineup for a specific game.
        force_cache : bool
            By default no cached data is used to scrape the list of available
            games for the current season. If True, will force the use of
            cached data anyway.

        Raises
        ------
        ValueError
            If no games with the given IDs were found for the selected seasons and leagues.

        Returns
        -------
        pd.DataFrame.
        """
        urlmask = FBREF_API + "/en/matches/{}"
        filemask = "match_{}.html"

        # Retrieve games for which a match report is available
        df_schedule = self.read_schedule(force_cache).reset_index()
        df_schedule = df_schedule[~df_schedule.game_id.isna() & ~df_schedule.match_report.isnull()]
        # Select requested games if available
        if match_id is not None:
            iterator = df_schedule[
                df_schedule.game_id.isin([match_id] if isinstance(match_id, str) else match_id)
            ]
            if len(iterator) == 0:
                raise ValueError("No games found with the given IDs in the selected seasons.")
        else:
            iterator = df_schedule

        lineups = []
        for i, game in iterator.reset_index().iterrows():
            url = urlmask.format(game["game_id"])
            # get league and season
            logger.info(
                "[%s/%s] Retrieving game with id=%s", i + 1, len(iterator), game["game_id"]
            )
            filepath = self.data_dir / filemask.format(game["game_id"])
            reader = self.get(url, filepath)
            tree = html.parse(reader)
            teams = self._parse_teams(tree)
            html_tables = tree.xpath("//div[@class='lineup']")
            for i, html_table in enumerate(html_tables):
                # parse lineup table
                df_table = _parse_table(html_table)
                df_table.columns = ["jersey_number", "player"]
                df_table["team"] = teams[i]["name"]
                if "Bench" in df_table.jersey_number.values:
                    bench_idx = df_table.index[df_table.jersey_number == "Bench"][0]
                    df_table.loc[:bench_idx, "is_starter"] = True
                    df_table.loc[bench_idx:, "is_starter"] = False
                    df_table["game"] = game["game"]
                    df_table["league"] = game["league"]
                    df_table["season"] = game["season"]
                    df_table["game"] = game["game"]
                    df_table.drop(bench_idx, inplace=True)
                # augment with stats
                html_stats_table = tree.find(
                    "//table[@id='" + "stats_{}_summary".format(teams[i]["id"]) + "']"
                )
                df_stats_table = _parse_table(html_stats_table)
                df_stats_table = df_stats_table.droplevel(0, axis=1)[["Player", "Pos", "Min"]]
                df_stats_table.columns = ["player", "position", "minutes_played"]
                lineups.append(pd.merge(df_table, df_stats_table, on="player", how="left"))
        df = pd.concat(lineups).set_index(["league", "season", "game"])
        return df

    def read_events(
        self, match_id: Optional[Union[str, List[str]]] = None, force_cache: bool = False
    ) -> pd.DataFrame:
        """Retrieve match events for the selected seasons or selected matches.

        The data returned includes the timing of goals, cards and substitutions.
        Also includes the players who are involved in the event.

        Parameters
        ----------
        match_id : int or list of int, optional
            Retrieve the events for a specific game.
        force_cache : bool
            By default no cached data is used to scrape the list of available
            games for the current season. If True, will force the use of
            cached data anyway.

        Raises
        ------
        ValueError
            If no games with the given IDs were found for the selected seasons and leagues.

        Returns
        -------
        pd.DataFrame.
        """
        urlmask = FBREF_API + "/en/matches/{}"
        filemask = "match_{}.html"

        # Retrieve games for which a match report is available
        df_schedule = self.read_schedule(force_cache).reset_index()
        df_schedule = df_schedule[~df_schedule.game_id.isna() & ~df_schedule.match_report.isnull()]
        # Selec requested games if available
        if match_id is not None:
            iterator = df_schedule[
                df_schedule.game_id.isin([match_id] if isinstance(match_id, str) else match_id)
            ]
            if len(iterator) == 0:
                raise ValueError("No games found with the given IDs in the selected seasons.")
        else:
            iterator = df_schedule

        events = []
        for i, game in iterator.reset_index().iterrows():
            match_events = []
            url = urlmask.format(game["game_id"])
            # get league and season
            logger.info(
                "[%s/%s] Retrieving game with id=%s", i + 1, len(iterator), game["game_id"]
            )
            filepath = self.data_dir / filemask.format(game["game_id"])
            reader = self.get(url, filepath)
            tree = html.parse(reader)
            teams = self._parse_teams(tree)
            for team, tid in zip(teams, ["a", "b"]):
                html_events = tree.xpath(f"////*[@id='events_wrap']/div/div[@class='event {tid}']")
                for e in html_events:
                    minute = e.xpath("./div[1]")[0].text.replace("&rsquor;", "").strip()
                    score = e.xpath("./div[1]/small/span")[0].text
                    player1 = e.xpath("./div[2]/div[2]/div/a")[0].text
                    if e.xpath("./div[2]/div[2]/small"):
                        player2 = e.xpath("./div[2]/div[2]/small/a")[0].text
                    else:
                        player2 = None
                    event_type = e.xpath("./div[2]/div[1]/@class")[0].split(" ")[1]
                    match_events.append(
                        {
                            "team": team["name"],
                            "minute": minute,
                            "score": score,
                            "player1": player1,
                            "player2": player2,
                            "event_type": event_type,
                        }
                    )
            df_match_events = pd.DataFrame(match_events).sort_values(by="minute")
            df_match_events["game"] = game["game"]
            df_match_events["league"] = game["league"]
            df_match_events["season"] = game["season"]
            events.append(df_match_events)

        if len(events) == 0:
            return pd.DataFrame()

        df = (
            _concat(events)
            .replace({"team": TEAMNAME_REPLACEMENTS})
            .set_index(["league", "season", "game"])
            .sort_index()
            .dropna(how="all")
        )
        return df

    def read_shot_events(
        self, match_id: Optional[Union[str, List[str]]] = None, force_cache: bool = False
    ) -> pd.DataFrame:
        """Retrieve shooting data for the selected seasons or selected matches.

        The data returned includes who took the shot, when, with which body
        part and from how far away. Additionally, the player creating the
        chance and also the creation before this are included in the data.

        Parameters
        ----------
        match_id : int or list of int, optional
            Retrieve the shots for a specific game.
        force_cache : bool
            By default no cached data is used to scrape the list of available
            games for the current season. If True, will force the use of
            cached data anyway.

        Raises
        ------
        ValueError
            If no games with the given IDs were found for the selected seasons and leagues.

        Returns
        -------
        pd.DataFrame.
        """
        urlmask = FBREF_API + "/en/matches/{}"
        filemask = "match_{}.html"

        # Retrieve games for which a match report is available
        df_schedule = self.read_schedule(force_cache).reset_index()
        df_schedule = df_schedule[~df_schedule.game_id.isna() & ~df_schedule.match_report.isnull()]
        # Selec requested games if available
        if match_id is not None:
            iterator = df_schedule[
                df_schedule.game_id.isin([match_id] if isinstance(match_id, str) else match_id)
            ]
            if len(iterator) == 0:
                raise ValueError("No games found with the given IDs in the selected seasons.")
        else:
            iterator = df_schedule

        shots = []
        for i, game in iterator.reset_index().iterrows():
            url = urlmask.format(game["game_id"])
            # get league and season
            logger.info(
                "[%s/%s] Retrieving game with id=%s", i + 1, len(iterator), game["game_id"]
            )
            filepath = self.data_dir / filemask.format(game["game_id"])
            reader = self.get(url, filepath)
            tree = html.parse(reader)
            html_table = tree.find("//table[@id='shots_all']")
            if html_table is not None:
                df_table = _parse_table(html_table)
                df_table["league"] = game["league"]
                df_table["season"] = game["season"]
                df_table["game"] = game["game"]
                shots.append(df_table)
            else:
                logger.warning("No shot data found for game with id=%s", game["game_id"])

        if len(shots) == 0:
            return pd.DataFrame()

        df = (
            _concat(shots)
            .rename(columns={"Squad": "team"})
            .replace({"team": TEAMNAME_REPLACEMENTS})
            .pipe(
                standardize_colnames,
                cols=["Outcome", "Minute", "Distance", "Player", "Body Part", "Notes", "Event"],
            )
            .set_index(["league", "season", "game"])
            .sort_index()
            .dropna(how="all")
        )
        return df


def _parse_table(html_table: html.HtmlElement) -> pd.DataFrame:
    """Parse HTML table into a dataframe.

    Parameters
    ----------
    html_table : lxml.html.HtmlElement
        HTML table to clean up.

    Returns
    -------
    pd.DataFrame
    """
    # remove icons
    for elem in html_table.xpath("//span[contains(@class, 'f-i')]"):
        etree.strip_elements(elem.getparent(), "span", with_tail=False)
    # remove sep rows
    for elem in html_table.xpath("//tbody/tr[contains(@class, 'spacer')]"):
        elem.getparent().remove(elem)
    # remove thead rows in the table body
    for elem in html_table.xpath("//tbody/tr[contains(@class, 'thead')]"):
        elem.getparent().remove(elem)
    # parse HTML to dataframe
    (df_table,) = pd.read_html(html.tostring(html_table), flavor="lxml")
    return df_table.convert_dtypes()


def _concat(dfs: List[pd.DataFrame]) -> pd.DataFrame:
    """Merge matching tables scraped from different pages.

    The level 0 headers are not consitent across seasons and leagues, this
    function tries to determine uniform column names.

    Parameters
    ----------
    dfs : list(pd.DataFrame)
        Input dataframes.

    Returns
    -------
    pd.DataFrame
        Concatenated dataframe with uniform column names.
    """
    # Look for the most complete level 0 columns
    all_columns = []
    for df in dfs:
        columns = pd.DataFrame(df.columns.tolist())
        # Move missing columns to level 0
        if columns.shape[1] == 2:
            columns.replace({"": None}, inplace=True)
            mask = pd.isnull(columns[1])
            columns.loc[mask, [0, 1]] = columns.loc[mask, [1, 0]].values
        # Rename unnamed columns
        mask = columns[0].str.startswith("Unnamed:").fillna(False)
        columns.loc[mask, 0] = None
        all_columns.append(columns)
    columns = reduce(lambda left, right: left.combine_first(right), all_columns)

    # Move the remaining missing columns back to level 1 and replace with empyt string
    if columns.shape[1] == 2:
        mask = pd.isnull(columns[0])
        columns.loc[mask, [0, 1]] = columns.loc[mask, [1, 0]].values
        columns.loc[mask, 1] = ""

        for df in dfs:
            df.columns = pd.MultiIndex.from_tuples(columns.to_records(index=False).tolist())

    return pd.concat(dfs)


def _fix_nation_col(df_table: pd.DataFrame) -> pd.DataFrame:
    """Fix the "Nation" column.

    Adds a 'nations' column for international games based on the team's name.

    Parameters
    ----------
    df_table : pd.DataFrame
        Input dataframe.

    Returns
    -------
    pd.DataFrame
    """
    if "Nation" not in df_table.columns.get_level_values(1):
        df_table.loc[:, (slice(None), "Squad")] = (
            df_table.xs("Squad", axis=1, level=1)
            .squeeze()
            .apply(lambda x: x if isinstance(x, str) and x != "Squad" else None)
        )
        df_table.insert(
            2,
            ("Unnamed: nation", "Nation"),
            df_table.xs("Squad", axis=1, level=1).squeeze(),
        )
    return df_table<|MERGE_RESOLUTION|>--- conflicted
+++ resolved
@@ -155,7 +155,6 @@
         )
         df["first_season"] = df["first_season"].apply(season_code)
         df["last_season"] = df["last_season"].apply(season_code)
-<<<<<<< HEAD
         df["country"] = df["country"].apply(
             lambda x: x.split(" ")[1] if isinstance(x, str) else None
         )
@@ -165,9 +164,6 @@
             else list(set(self.leagues) - {"Big 5 European Leagues Combined"})
         )
         return df[df.index.isin(leagues)]
-=======
-        return df[df.index.isin(self.leagues)]
->>>>>>> 5d5bf632
 
     def read_seasons(self, optimise: bool = True) -> pd.DataFrame:
         """Retrieve the selected seasons for the selected leagues.
@@ -648,13 +644,7 @@
             )
             tree = html.parse(reader)
             html_table = tree.xpath("//table[contains(@id, 'sched')]")[0]
-<<<<<<< HEAD
-            for elem in html_table.xpath(".//tr[contains(@class, 'thead')]"):
-                elem.getparent().remove(elem)
-            (df_table,) = pd.read_html(html.tostring(html_table))
-=======
             df_table = _parse_table(html_table)
->>>>>>> 5d5bf632
             df_table["Match Report"] = [
                 mlink.xpath("./a/@href")[0]
                 if mlink.xpath("./a") and mlink.xpath("./a")[0].text == "Match Report"
