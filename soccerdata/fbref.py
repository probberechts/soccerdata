"""Scraper for http://fbref.com."""
import itertools
import warnings
from datetime import date, datetime
from functools import reduce
from pathlib import Path
from typing import Callable, Dict, List, Optional, Union

import pandas as pd
from lxml import etree, html

from ._common import (
    BaseRequestsReader,
    make_game_id,
    season_code,
    standardize_colnames,
)
from ._config import DATA_DIR, NOCACHE, NOSTORE, TEAMNAME_REPLACEMENTS, logger

FBREF_DATADIR = DATA_DIR / "FBref"
FBREF_API = "https://fbref.com"

BIG_FIVE_DICT = {
    "Serie A": "ITA-Serie A",
    "Ligue 1": "FRA-Ligue 1",
    "La Liga": "ESP-La Liga",
    "Premier League": "ENG-Premier League",
    "Bundesliga": "GER-Bundesliga",
}


class FBref(BaseRequestsReader):
    """Provides pd.DataFrames from data at http://fbref.com.

    Data will be downloaded as necessary and cached locally in
    ``~/soccerdata/data/FBref``.

    Parameters
    ----------
    leagues : string or iterable, optional
        IDs of leagues to include. For efficiently reading data from the Top-5
        European leagues, use "Big 5 European Leagues Combined".
    seasons : string, int or list, optional
        Seasons to include. Supports multiple formats.
        Examples: '16-17'; 2016; '2016-17'; [14, 15, 16]
    proxy : 'tor' or dict or list(dict) or callable, optional
        Use a proxy to hide your IP address. Valid options are:
            - "tor": Uses the Tor network. Tor should be running in
              the background on port 9050.
            - dict: A dictionary with the proxy to use. The dict should be
              a mapping of supported protocols to proxy addresses. For example::

                  {
                      'http': 'http://10.10.1.10:3128',
                      'https': 'http://10.10.1.10:1080',
                  }

            - list(dict): A list of proxies to choose from. A different proxy will
              be selected from this list after failed requests, allowing rotating
              proxies.
            - callable: A function that returns a valid proxy. This function will
              be called after failed requests, allowing rotating proxies.
    no_cache : bool
        If True, will not use cached data.
    no_store : bool
        If True, will not store downloaded data.
    data_dir : Path
        Path to directory where data will be cached.
    """

    def __init__(
        self,
        leagues: Optional[Union[str, List[str]]] = None,
        seasons: Optional[Union[str, int, List]] = None,
        proxy: Optional[
            Union[str, Dict[str, str], List[Dict[str, str]], Callable[[], Dict[str, str]]]
        ] = None,
        no_cache: bool = NOCACHE,
        no_store: bool = NOSTORE,
        data_dir: Path = FBREF_DATADIR,
    ):
        """Initialize FBref reader."""
        super().__init__(
            leagues=leagues,
            proxy=proxy,
            no_cache=no_cache,
            no_store=no_store,
            data_dir=data_dir,
        )
        self.rate_limit = 3
        self.seasons = seasons  # type: ignore
        # check if all top 5 leagues are selected
        if (
            set(BIG_FIVE_DICT.values()).issubset(self.leagues)
            and "Big 5 European Leagues Combined" not in self.leagues
        ):
            warnings.warn(
                "You are trying to scrape data for all of the Big 5 European leagues. "
                "This can be done more efficiently by setting "
                "leagues='Big 5 European Leagues Combined'.",
                stacklevel=1,
            )

    @property
    def leagues(self) -> List[str]:
        """Return a list of selected leagues."""
        return list(self._leagues_dict.keys())

    @classmethod
    def _all_leagues(cls) -> Dict[str, str]:
        """Return a dict mapping all canonical league IDs to source league IDs."""
        res = super()._all_leagues()
        res.update({"Big 5 European Leagues Combined": "Big 5 European Leagues Combined"})
        return res

    def _is_complete(self, league: str, season: str) -> bool:
        """Check if a season is complete."""
        if league == "Big 5 European Leagues Combined":
            season_ends = date(datetime.strptime(season[-2:], "%y").year, 7, 1)
            return date.today() >= season_ends
        return super()._is_complete(league, season)

    def read_leagues(self, optimise_big5: bool = True) -> pd.DataFrame:
        """Retrieve selected leagues from the datasource.

        Parameters
        ----------
        optimise_big5: bool
            If True, it will load the "Big 5 European Leagues Combined" instead of
            each league individually.

        Returns
        -------
        pd.DataFrame
        """
        url = f"{FBREF_API}/en/comps/"
        filepath = self.data_dir / "leagues.html"
        reader = self.get(url, filepath)

        # extract league links
        dfs = []
        tree = html.parse(reader)
        for html_table in tree.xpath("//table[contains(@id, 'comps')]"):
            df_table = _parse_table(html_table)
            df_table["url"] = html_table.xpath(".//th[@data-stat='league_name']/a/@href")
            dfs.append(df_table)
        df = (
            pd.concat(dfs)
            .pipe(standardize_colnames)
            .rename(columns={"competition_name": "league"})
            .pipe(self._translate_league)
            .drop_duplicates(subset="league")
            .set_index("league")
            .sort_index()
        )
        df["first_season"] = df["first_season"].apply(season_code)
        df["last_season"] = df["last_season"].apply(season_code)

        leagues = self.leagues
        if "Big 5 European Leagues Combined" in self.leagues:
            leagues = (
                list(set(leagues) - set(BIG_FIVE_DICT.values()))
                if optimise_big5
                else list(
                    (set(self.leagues) - {"Big 5 European Leagues Combined"})
                    | set(BIG_FIVE_DICT.values())
                )
            )
        return df[df.index.isin(leagues)]

    def read_seasons(self, optimise_big5: bool = True) -> pd.DataFrame:
        """Retrieve the selected seasons for the selected leagues.

        Parameters
        ----------
        optimise_big5: bool
            If True, it will load the "Big 5 European Leagues Combined" instead of
            each league individually.

        Returns
        -------
        pd.DataFrame
        """
        filemask = "seasons_{}.html"
        df_leagues = self.read_leagues(optimise_big5)

        seasons = []
        for lkey, league in df_leagues.iterrows():
            url = FBREF_API + league.url
            filepath = self.data_dir / filemask.format(lkey)
            reader = self.get(url, filepath)

            # extract season links
            tree = html.parse(reader)
            (html_table,) = tree.xpath("//table[@id='seasons']")
            df_table = _parse_table(html_table)
            df_table["url"] = html_table.xpath(
                "//th[@data-stat='year_id' or @data-stat='year']/a/@href"
            )
            # Override the competition name or add if missing
            df_table["Competition Name"] = lkey
            # Some tournaments have a "year" column instead of "season"
            if "Year" in df_table.columns:
                df_table.rename(columns={"Year": "Season"}, inplace=True)
            # Get the competition format
            if "Final" in df_table.columns:
                df_table["Format"] = "elimination"
            else:
                df_table["Format"] = "round-robin"
            seasons.append(df_table)

        df = pd.concat(seasons).pipe(standardize_colnames)
        df = df.rename(columns={"competition_name": "league"})
        df["season"] = df["season"].apply(season_code)
        # if both a 20xx and 19xx season are available, drop the 19xx season
        df.drop_duplicates(subset=["league", "season"], keep="first", inplace=True)
        df = df.set_index(["league", "season"]).sort_index()
        return df.loc[
            df.index.isin(list(itertools.product(df_leagues.index.unique(), self.seasons))),
            ["format", "url"],
        ]

    def read_team_season_stats(  # noqa: C901
        self, stat_type: str = "standard", opponent_stats: bool = False
    ) -> pd.DataFrame:
        """Retrieve aggregated season stats for all teams in the selected leagues and seasons.

        The following stat types are available:
            * 'standard'
            * 'keeper'
            * 'keeper_adv'
            * 'shooting'
            * 'passing'
            * 'passing_types'
            * 'goal_shot_creation'
            * 'defense'
            * 'possession'
            * 'playing_time'
            * 'misc'

        Parameters
        ----------
        stat_type: str
            Type of stats to retrieve.
        opponent_stats: bool
            If True, will retrieve opponent stats.

        Raises
        ------
        ValueError
            If ``stat_type`` is not valid.

        Returns
        -------
        pd.DataFrame
        """
        team_stats = [
            "standard",
            "keeper",
            "keeper_adv",
            "shooting",
            "passing",
            "passing_types",
            "goal_shot_creation",
            "defense",
            "possession",
            "playing_time",
            "misc",
        ]

        filemask = "teams_{}_{}_{}.html"

        if stat_type not in team_stats:
            raise ValueError(f"Invalid argument: stat_type should be in {team_stats}")

        if stat_type == "standard":
            page = "stats"
        elif stat_type == "keeper":
            page = "keepers"
        elif stat_type == "keeper_adv":
            page = "keepersadv"
        elif stat_type == "goal_shot_creation":
            page = "gca"
            stat_type = "gca"
        elif stat_type == "playing_time":
            page = "playingtime"
        else:
            page = stat_type

        if opponent_stats:
            stat_type += "_against"
        else:
            stat_type += "_for"

        # get league IDs
        seasons = self.read_seasons()

        # collect teams
        teams = []
        for (lkey, skey), season in seasons.iterrows():
            big_five = lkey == "Big 5 European Leagues Combined"
            tournament = season["format"] == "elimination"
            # read html page (league overview)
            filepath = self.data_dir / filemask.format(lkey, skey, stat_type if big_five else page)
            url = (
                FBREF_API
                + "/".join(season.url.split("/")[:-1])
                + (f"/{page}/squads/" if big_five else f"/{page}/" if tournament else "/")
                + season.url.split("/")[-1]
            )
            reader = self.get(url, filepath)

            # parse HTML and select table
            tree = html.parse(reader)
            (html_table,) = tree.xpath(
                f"//table[@id='stats_teams_{stat_type}' or @id='stats_squads_{stat_type}']"
            )
            df_table = _parse_table(html_table)
            df_table["league"] = lkey
            df_table["season"] = skey
            df_table["url"] = html_table.xpath(".//*[@data-stat='team']/a/@href")
            if big_five:
                df_table["league"] = (
                    df_table.xs("Comp", axis=1, level=1).squeeze().map(BIG_FIVE_DICT)
                )
                df_table.drop("Comp", axis=1, level=1, inplace=True)
                df_table.drop("Rk", axis=1, level=1, inplace=True)
            teams.append(df_table)

        # return data frame
        df = (
            _concat(teams, key=['league', 'season'])
            .rename(columns={"Squad": "team", "# Pl": "players_used"})
            .replace({"team": TEAMNAME_REPLACEMENTS})
            # .pipe(standardize_colnames)
            .set_index(["league", "season", "team"])
            .sort_index()
        )
        return df

    def read_team_match_stats(  # noqa: C901
        self,
        stat_type: str = "schedule",
        opponent_stats: bool = False,
        team: Optional[Union[str, List[str]]] = None,
    ) -> pd.DataFrame:
        """Retrieve the match logs for all teams in the selected leagues and seasons.

        The following stat types are available:
            * 'schedule'
            * 'keeper'
            * 'shooting'
            * 'passing'
            * 'passing_types'
            * 'goal_shot_creation'
            * 'defense'
            * 'possession'
            * 'misc'

        Parameters
        ----------
        stat_type: str
            Type of stats to retrieve.
        opponent_stats: bool
            If True, will retrieve opponent stats.
        team: str or list of str, optional
            Team(s) to retrieve. If None, will retrieve all teams.

        Raises
        ------
        ValueError
            If ``stat_type`` is not valid.

        Returns
        -------
        pd.DataFrame
        """
        team_stats = [
            "schedule",
            "shooting",
            "keeper",
            "passing",
            "passing_types",
            "goal_shot_creation",
            "defense",
            "possession",
            "misc",
        ]

        filemask = "matchlogs_{}_{}_{}.html"

        if stat_type not in team_stats:
            raise ValueError(f"Invalid argument: stat_type should be in {team_stats}")

        if stat_type == "goal_shot_creation":
            stat_type = "gca"

        if opponent_stats:
            opp_type = "against"
        else:
            opp_type = "for"

        # get list of teams
        df_teams = self.read_team_season_stats()

        if team is not None:
            # get alternative names of the specified team(s)
            teams = [team] if isinstance(team, str) else team
            teams_to_check = []
            for team in teams:
                for alt_name, norm_name in TEAMNAME_REPLACEMENTS.items():
                    if norm_name == team:
                        teams_to_check.append(alt_name)
            teams_to_check.append(team)

            # select requested teams
            iterator = df_teams.loc[df_teams.index.isin(teams_to_check, level=2), :]
            if len(iterator) == 0:
                raise ValueError("No data found for the given teams in the selected seasons.")
        else:
            iterator = df_teams

        # collect match logs for each team
        stats = []
        for (_, skey, team), team_url in iterator.url.items():
            # read html page
            filepath = self.data_dir / filemask.format(team, skey, stat_type)
            url = (
                FBREF_API
                + team_url.rsplit("/", 1)[0]
                + "/matchlogs"
                + "/all_comps"
                + f"/{stat_type}"
            )
            reader = self.get(url, filepath)

            # parse HTML and select table
            tree = html.parse(reader)
            (html_table,) = tree.xpath(f"//table[@id='matchlogs_{opp_type}']")
            # remove for / against header
            for elem in html_table.xpath("//th[@data-stat='header_for_against']"):
                elem.text = ""
            # remove aggregate rows
            for elem in html_table.xpath("//tfoot"):
                elem.getparent().remove(elem)
            # parse table
            df_table = _parse_table(html_table)
            df_table["season"] = skey
            df_table["team"] = team
            df_table["Time"] = html_table.xpath(".//td[@data-stat='start_time']/@csk")
            df_table["Match Report"] = [
                mlink.xpath("./a/@href")[0]
                if mlink.xpath("./a") and mlink.xpath("./a")[0].text == "Match Report"
                else None
                for mlink in html_table.xpath(".//td[@data-stat='match_report']")
            ]
            nb_levels = df_table.columns.nlevels
            if nb_levels == 2:
                df_table = df_table.drop("Match Report", axis=1, level=1)
                df_table = df_table.drop("Time", axis=1, level=1)
            stats.append(df_table)

        # return data frame
        df = (
            _concat(stats, key=['league', 'season', 'team'])
            .replace(
                {
                    "Opponent": TEAMNAME_REPLACEMENTS,
                }
            )
            .rename(columns={"Comp": "league"})
            .pipe(self._translate_league)
            .pipe(
                standardize_colnames,
                cols=[
                    "Team",
                    "Opponent",
                    "Venue",
                    "Date",
                    "Time",
                    "Round",
                    "Day",
                    "Result",
                    "Match Report",
                ],
            )
        )
        df["date"] = pd.to_datetime(df["date"]).ffill()
        # create match id column
        df_tmp = df[["team", "opponent", "venue", "date"]].copy()
        df_tmp.columns = ["team", "opponent", "venue", "date"]
        df_tmp["home_team"] = df_tmp.apply(
            lambda x: x["team"] if x["venue"] == "Home" else x["opponent"], axis=1
        )
        df_tmp["away_team"] = df_tmp.apply(
            lambda x: x["team"] if x["venue"] == "Away" else x["opponent"], axis=1
        )
        df["game"] = df_tmp.apply(make_game_id, axis=1)
        return df.set_index(["league", "season", "team", "game"]).sort_index().loc[self.leagues]

    def read_player_season_stats(self, stat_type: str = "standard") -> pd.DataFrame:  # noqa: C901
        """Retrieve players from the datasource for the selected leagues and seasons.

        The following stat types are available:
            * 'standard'
            * 'shooting'
            * 'passing'
            * 'passing_types'
            * 'goal_shot_creation'
            * 'defense'
            * 'possession'
            * 'playing_time'
            * 'misc'
            * 'keeper'
            * 'keeper_adv'

        Parameters
        ----------
        stat_type :str
            Type of stats to retrieve.

        Raises
        ------
        TypeError
            If ``stat_type`` is not valid.

        Returns
        -------
        pd.DataFrame
        """
        player_stats = [
            "standard",
            "keeper",
            "keeper_adv",
            "shooting",
            "passing",
            "passing_types",
            "goal_shot_creation",
            "defense",
            "possession",
            "playing_time",
            "misc",
        ]

        filemask = "players_{}_{}_{}.html"

        if stat_type not in player_stats:
            raise TypeError(f"Invalid argument: stat_type should be in {player_stats}")

        if stat_type == "standard":
            page = "stats"
        elif stat_type == "goal_shot_creation":
            page = "gca"
            stat_type = "gca"
        elif stat_type == "playing_time":
            page = "playingtime"
        elif stat_type == "keeper":
            page = "keepers"
        elif stat_type == "keeper_adv":
            page = "keepersadv"
        else:
            page = stat_type

        # get league IDs
        seasons = self.read_seasons()

        # collect players
        players = []
        for (lkey, skey), season in seasons.iterrows():
            big_five = lkey == "Big 5 European Leagues Combined"
            filepath = self.data_dir / filemask.format(lkey, skey, stat_type)
            url = (
                FBREF_API
                + "/".join(season.url.split("/")[:-1])
                + f"/{page}"
                + ("/players/" if big_five else "/")
                + season.url.split("/")[-1]
            )
            reader = self.get(url, filepath)
            tree = html.parse(reader)
            # remove icons
            for elem in tree.xpath("//td[@data-stat='comp_level']//span"):
                elem.getparent().remove(elem)
            if big_five:
                df_table = _parse_table(tree)
                df_table[("Unnamed: league", "league")] = (
                    df_table.xs("Comp", axis=1, level=1).squeeze().map(BIG_FIVE_DICT)
                )
                df_table[("Unnamed: season", "season")] = skey
                df_table.drop("Comp", axis=1, level=1, inplace=True)
            else:
                (el,) = tree.xpath(f"//comment()[contains(.,'div_stats_{stat_type}')]")
                parser = etree.HTMLParser(recover=True)
                (html_table,) = etree.fromstring(el.text, parser).xpath(
                    f"//table[contains(@id, 'stats_{stat_type}')]"
                )
                df_table = _parse_table(html_table)
                df_table[("Unnamed: league", "league")] = lkey
                df_table[("Unnamed: season", "season")] = skey
            df_table = _fix_nation_col(df_table)
            players.append(df_table)

        # return dataframe
        df = _concat(players, key=["league", "season"])
        df = df[df.Player != "Player"]
        df = (
            df.drop("Matches", axis=1, level=0)
            .drop("Rk", axis=1, level=0)
            .rename(columns={"Squad": "team"})
            .replace({"team": TEAMNAME_REPLACEMENTS})
            .pipe(standardize_colnames, cols=["Player", "Nation", "Pos", "Age", "Born"])
            .set_index(["league", "season", "team", "player"])
            .sort_index()
        )

        return df

    def read_schedule(self, force_cache: bool = False) -> pd.DataFrame:
        """Retrieve the game schedule for the selected leagues and seasons.

        Parameters
        ----------
        force_cache : bool
             By default no cached data is used for the current season.
             If True, will force the use of cached data anyway.

        Returns
        -------
        pd.DataFrame
        """
        # get league IDs
        seasons = self.read_seasons(optimise_big5=False)

        # collect teams
        schedule = []
        for (lkey, skey), season in seasons.iterrows():
            # read html page (league overview)
            url_stats = FBREF_API + season.url
            filepath_stats = self.data_dir / f"teams_{lkey}_{skey}.html"
            reader = self.get(url_stats, filepath_stats)
            tree = html.parse(reader)

            url_fixtures = FBREF_API + tree.xpath("//a[text()='Scores & Fixtures']")[0].get("href")
            filepath_fixtures = self.data_dir / f"schedule_{lkey}_{skey}.html"
            current_season = not self._is_complete(lkey, skey)
            reader = self.get(
                url_fixtures, filepath_fixtures, no_cache=current_season and not force_cache
            )
            tree = html.parse(reader)
            html_table = tree.xpath("//table[contains(@id, 'sched')]")[0]
            df_table = _parse_table(html_table)
            df_table["Match Report"] = [
                mlink.xpath("./a/@href")[0]
                if mlink.xpath("./a") and mlink.xpath("./a")[0].text == "Match Report"
                else None
                for mlink in html_table.xpath(".//td[@data-stat='match_report']")
            ]
            df_table["league"] = lkey
            df_table["season"] = skey
            df_table = df_table.dropna(how="all")
            schedule.append(df_table)
        df = (
            pd.concat(schedule)
            .rename(
                columns={
                    "Wk": "week",
                    "Home": "home_team",
                    "Away": "away_team",
                    "xG": "home_xg",
                    "xG.1": "away_xg",
                }
            )
            .replace(
                {
                    "home_team": TEAMNAME_REPLACEMENTS,
                    "away_team": TEAMNAME_REPLACEMENTS,
                }
            )
            .pipe(standardize_colnames)
        )
        df["date"] = pd.to_datetime(df["date"]).ffill()
        df["game"] = df.apply(make_game_id, axis=1)
        df.loc[~df.match_report.isna(), "game_id"] = (
            df.loc[~df.match_report.isna(), "match_report"].str.split("/").str[3]
        )
        df = df.set_index(["league", "season", "game"]).sort_index()
        return df

    def _parse_teams(self, tree: etree.ElementTree) -> List[Dict]:
        """Parse the teams from a match summary page.

        Parameters
        ----------
        tree : etree.ElementTree
            The match summary page.

        Returns
        -------
        list of dict
        """
        team_nodes = tree.xpath("//div[@class='scorebox']//strong/a")[:2]
        teams = []
        for team in team_nodes:
            teams.append({"id": team.get("href").split("/")[3], "name": team.text.strip()})
        return teams

    def read_player_match_stats(
        self,
        stat_type: str = "summary",
        match_id: Optional[Union[str, List[str]]] = None,
        force_cache: bool = False,
    ) -> pd.DataFrame:
        """Retrieve the match stats for the selected leagues and seasons.

        The following stat types are available:
            * 'summary'
            * 'keepers'
            * 'passing'
            * 'passing_types'
            * 'defense'
            * 'possession'
            * 'misc'

        Parameters
        ----------
        stat_type : str
            Type of stats to retrieve.
        match_id : int or list of int, optional
            Retrieve the event stream for a specific game.
        force_cache : bool
            By default no cached data is used to scrape the list of available
            games for the current season. If True, will force the use of
            cached data anyway.

        Raises
        ------
        ValueError
            If no games with the given IDs were found for the selected seasons and leagues.
        TypeError
            If ``stat_type`` is not valid.

        Returns
        -------
        pd.DataFrame
        """
        match_stats = [
            "summary",
            "keepers",
            "passing",
            "passing_types",
            "defense",
            "possession",
            "misc",
        ]

        urlmask = FBREF_API + "/en/matches/{}"
        filemask = "match_{}.html"

        if stat_type not in match_stats:
            raise TypeError(f"Invalid argument: stat_type should be in {match_stats}")

        # Retrieve games for which a match report is available
        df_schedule = self.read_schedule(force_cache).reset_index()
        df_schedule = df_schedule[~df_schedule.game_id.isna() & ~df_schedule.match_report.isnull()]
        # Selec requested games if available
        if match_id is not None:
            iterator = df_schedule[
                df_schedule.game_id.isin([match_id] if isinstance(match_id, str) else match_id)
            ]
            if len(iterator) == 0:
                raise ValueError("No games found with the given IDs in the selected seasons.")
        else:
            iterator = df_schedule

        stats = []
        for i, game in iterator.reset_index().iterrows():
            url = urlmask.format(game["game_id"])
            # get league and season
            logger.info(
                "[%s/%s] Retrieving game with id=%s", i + 1, len(iterator), game["game_id"]
            )
            filepath = self.data_dir / filemask.format(game["game_id"])
            reader = self.get(url, filepath)
            tree = html.parse(reader)
            (home_team, away_team) = self._parse_teams(tree)
            if stat_type == "keepers":
                id_format = "keeper_stats_{}"
            else:
                id_format = "stats_{}_" + stat_type
            html_table = tree.find("//table[@id='" + id_format.format(home_team["id"]) + "']")
            if html_table is not None:
                df_table = _parse_table(html_table)
                df_table["team"] = home_team["name"]
                df_table["game"] = game["game"]
                df_table["league"] = game["league"]
                df_table["season"] = game["season"]
                df_table["game_id"] = game["game_id"]
                stats.append(df_table)
            else:
                logger.warning("No stats found for home team for game with id=%s", game["game_id"])
            html_table = tree.find("//table[@id='" + id_format.format(away_team["id"]) + "']")
            if html_table is not None:
                df_table = _parse_table(html_table)
                df_table["team"] = away_team["name"]
                df_table["game"] = game["game"]
                df_table["league"] = game["league"]
                df_table["season"] = game["season"]
                df_table["game_id"] = game["game_id"]
                stats.append(df_table)
            else:
                logger.warning("No stats found for away team for game with id=%s", game["game_id"])

        df = _concat(stats, key=['game'])
        df = df[~df.Player.str.contains(r"^\d+\sPlayers$")]
        df = (
            df.rename(columns={"#": "jersey_number"})
            .replace({"team": TEAMNAME_REPLACEMENTS})
            .pipe(standardize_colnames, cols=["Player", "Nation", "Pos", "Age", "Min"])
            .set_index(["league", "season", "game", "team", "player"])
            .sort_index()
        )
        return df

    def read_lineup(
        self, match_id: Optional[Union[str, List[str]]] = None, force_cache: bool = False
    ) -> pd.DataFrame:
        """Retrieve lineups for the selected leagues and seasons.

        Parameters
        ----------
        match_id : int or list of int, optional
            Retrieve the lineup for a specific game.
        force_cache : bool
            By default no cached data is used to scrape the list of available
            games for the current season. If True, will force the use of
            cached data anyway.

        Raises
        ------
        ValueError
            If no games with the given IDs were found for the selected seasons and leagues.

        Returns
        -------
        pd.DataFrame.
        """
        urlmask = FBREF_API + "/en/matches/{}"
        filemask = "match_{}.html"

        # Retrieve games for which a match report is available
        df_schedule = self.read_schedule(force_cache).reset_index()
        df_schedule = df_schedule[~df_schedule.game_id.isna() & ~df_schedule.match_report.isnull()]
        # Select requested games if available
        if match_id is not None:
            iterator = df_schedule[
                df_schedule.game_id.isin([match_id] if isinstance(match_id, str) else match_id)
            ]
            if len(iterator) == 0:
                raise ValueError("No games found with the given IDs in the selected seasons.")
        else:
            iterator = df_schedule

        lineups = []
        for i, game in iterator.reset_index().iterrows():
            url = urlmask.format(game["game_id"])
            # get league and season
            logger.info(
                "[%s/%s] Retrieving game with id=%s", i + 1, len(iterator), game["game_id"]
            )
            filepath = self.data_dir / filemask.format(game["game_id"])
            reader = self.get(url, filepath)
            tree = html.parse(reader)
            teams = self._parse_teams(tree)
            html_tables = tree.xpath("//div[@class='lineup']")
            for i, html_table in enumerate(html_tables):
                # parse lineup table
                df_table = _parse_table(html_table)
                df_table.columns = ["jersey_number", "player"]
                df_table["team"] = teams[i]["name"]
                if "Bench" in df_table.jersey_number.values:
                    bench_idx = df_table.index[df_table.jersey_number == "Bench"][0]
                    df_table.loc[:bench_idx, "is_starter"] = True
                    df_table.loc[bench_idx:, "is_starter"] = False
                    df_table["game"] = game["game"]
                    df_table["league"] = game["league"]
                    df_table["season"] = game["season"]
                    df_table["game"] = game["game"]
                    df_table.drop(bench_idx, inplace=True)
                # augment with stats
                html_stats_table = tree.find(
                    "//table[@id='" + "stats_{}_summary".format(teams[i]["id"]) + "']"
                )
                df_stats_table = _parse_table(html_stats_table)
                df_stats_table = df_stats_table.droplevel(0, axis=1)[["Player", "#", "Pos", "Min"]]
                df_stats_table.columns = ["player", "jersey_number", "position", "minutes_played"]
                df_stats_table["jersey_number"] = df_stats_table["jersey_number"].astype("Int64")
                df_table["jersey_number"] = df_table["jersey_number"].astype("Int64")
                df_table = pd.merge(
                    df_table, df_stats_table, on=["player", "jersey_number"], how="left"
                )
                df_table["minutes_played"] = df_table["minutes_played"].fillna(0)
                lineups.append(df_table)
        df = pd.concat(lineups).set_index(["league", "season", "game"])
        return df

    def read_events(
        self, match_id: Optional[Union[str, List[str]]] = None, force_cache: bool = False
    ) -> pd.DataFrame:
        """Retrieve match events for the selected seasons or selected matches.

        The data returned includes the timing of goals, cards and substitutions.
        Also includes the players who are involved in the event.

        Parameters
        ----------
        match_id : int or list of int, optional
            Retrieve the events for a specific game.
        force_cache : bool
            By default no cached data is used to scrape the list of available
            games for the current season. If True, will force the use of
            cached data anyway.

        Raises
        ------
        ValueError
            If no games with the given IDs were found for the selected seasons and leagues.

        Returns
        -------
        pd.DataFrame.
        """
        urlmask = FBREF_API + "/en/matches/{}"
        filemask = "match_{}.html"

        # Retrieve games for which a match report is available
        df_schedule = self.read_schedule(force_cache).reset_index()
        df_schedule = df_schedule[~df_schedule.game_id.isna() & ~df_schedule.match_report.isnull()]
        # Selec requested games if available
        if match_id is not None:
            iterator = df_schedule[
                df_schedule.game_id.isin([match_id] if isinstance(match_id, str) else match_id)
            ]
            if len(iterator) == 0:
                raise ValueError("No games found with the given IDs in the selected seasons.")
        else:
            iterator = df_schedule

        events = []
        for i, game in iterator.reset_index().iterrows():
            match_events = []
            url = urlmask.format(game["game_id"])
            # get league and season
            logger.info(
                "[%s/%s] Retrieving game with id=%s", i + 1, len(iterator), game["game_id"]
            )
            filepath = self.data_dir / filemask.format(game["game_id"])
            reader = self.get(url, filepath)
            tree = html.parse(reader)
            teams = self._parse_teams(tree)
            for team, tid in zip(teams, ["a", "b"]):
                html_events = tree.xpath(f"////*[@id='events_wrap']/div/div[@class='event {tid}']")
                for e in html_events:
                    minute = e.xpath("./div[1]")[0].text.replace("&rsquor;", "").strip()
                    score = e.xpath("./div[1]/small/span")[0].text
                    player1 = e.xpath("./div[2]/div[2]/div/a")[0].text
                    print(minute, score, player1)
                    if e.xpath("./div[2]/div[2]/small/a"):
                        player2 = e.xpath("./div[2]/div[2]/small/a")[0].text
                    else:
                        player2 = None
                    event_type = e.xpath("./div[2]/div[1]/@class")[0].split(" ")[1]
                    match_events.append(
                        {
                            "team": team["name"],
                            "minute": minute,
                            "score": score,
                            "player1": player1,
                            "player2": player2,
                            "event_type": event_type,
                        }
                    )
            df_match_events = pd.DataFrame(match_events).sort_values(by="minute")
            df_match_events["game"] = game["game"]
            df_match_events["league"] = game["league"]
            df_match_events["season"] = game["season"]
            events.append(df_match_events)

        if len(events) == 0:
            return pd.DataFrame()

        df = (
            pd.concat(events)
            .replace({"team": TEAMNAME_REPLACEMENTS})
            .set_index(["league", "season", "game"])
            .sort_index()
            .dropna(how="all")
        )
        return df

    def read_shot_events(
        self, match_id: Optional[Union[str, List[str]]] = None, force_cache: bool = False
    ) -> pd.DataFrame:
        """Retrieve shooting data for the selected seasons or selected matches.

        The data returned includes who took the shot, when, with which body
        part and from how far away. Additionally, the player creating the
        chance and also the creation before this are included in the data.

        Parameters
        ----------
        match_id : int or list of int, optional
            Retrieve the shots for a specific game.
        force_cache : bool
            By default no cached data is used to scrape the list of available
            games for the current season. If True, will force the use of
            cached data anyway.

        Raises
        ------
        ValueError
            If no games with the given IDs were found for the selected seasons and leagues.

        Returns
        -------
        pd.DataFrame.
        """
        urlmask = FBREF_API + "/en/matches/{}"
        filemask = "match_{}.html"

        # Retrieve games for which a match report is available
        df_schedule = self.read_schedule(force_cache).reset_index()
        df_schedule = df_schedule[~df_schedule.game_id.isna() & ~df_schedule.match_report.isnull()]
        # Selec requested games if available
        if match_id is not None:
            iterator = df_schedule[
                df_schedule.game_id.isin([match_id] if isinstance(match_id, str) else match_id)
            ]
            if len(iterator) == 0:
                raise ValueError("No games found with the given IDs in the selected seasons.")
        else:
            iterator = df_schedule

        shots = []
        for i, game in iterator.reset_index().iterrows():
            url = urlmask.format(game["game_id"])
            # get league anigd season
            logger.info(
                "[%s/%s] Retrieving game with id=%s", i + 1, len(iterator), game["game_id"]
            )
            filepath = self.data_dir / filemask.format(game["game_id"])
            reader = self.get(url, filepath)
            tree = html.parse(reader)
            html_table = tree.find("//table[@id='shots_all']")
            if html_table is not None:
                df_table = _parse_table(html_table)
                df_table["league"] = game["league"]
                df_table["season"] = game["season"]
                df_table["game"] = game["game"]
                shots.append(df_table)
            else:
                logger.warning("No shot data found for game with id=%s", game["game_id"])

        if len(shots) == 0:
            return pd.DataFrame()

        df = (
            _concat(shots, key=['game'])
            .rename(columns={"Squad": "team"})
            .replace({"team": TEAMNAME_REPLACEMENTS})
            .pipe(
                standardize_colnames,
                cols=["Outcome", "Minute", "Distance", "Player", "Body Part", "Notes", "Event"],
            )
            .set_index(["league", "season", "game"])
            .sort_index()
            .dropna(how="all")
        )
        return df


def _parse_table(html_table: html.HtmlElement) -> pd.DataFrame:
    """Parse HTML table into a dataframe.

    Parameters
    ----------
    html_table : lxml.html.HtmlElement
        HTML table to clean up.

    Returns
    -------
    pd.DataFrame
    """
    # remove icons
    for elem in html_table.xpath("//span[contains(@class, 'f-i')]"):
        etree.strip_elements(elem.getparent(), "span", with_tail=False)
    # remove sep rows
    for elem in html_table.xpath("//tbody/tr[contains(@class, 'spacer')]"):
        elem.getparent().remove(elem)
    # remove thead rows in the table body
    for elem in html_table.xpath("//tbody/tr[contains(@class, 'thead')]"):
        elem.getparent().remove(elem)
    # parse HTML to dataframe
    (df_table,) = pd.read_html(html.tostring(html_table), flavor="lxml")
    return df_table.convert_dtypes()


def _concat(dfs: List[pd.DataFrame], key: List[str]) -> pd.DataFrame:
    """Merge matching tables scraped from different pages.

    The level 0 headers are not consistent across seasons and leagues, this
    function tries to determine uniform column names.

    Parameters
    ----------
    dfs : list(pd.DataFrame)
        Input dataframes.
    key : list(str)
        List of columns that uniquely identify each df.

    Raises
    ------
    RuntimeError
        If the dfs cannot be merged due to the columns not matching each other.

    Returns
    -------
    pd.DataFrame
        Concatenated dataframe with uniform column names.
    """
    all_columns = []

    # Step 1: Clean up the columns of each dataframe that should be merged
    for df in dfs:
        columns = pd.DataFrame(df.columns.tolist())
        # Set "Unnamed: ..." column names to None
        columns.replace(to_replace=r"^Unnamed:.*", value=None, regex=True, inplace=True)
        if columns.shape[1] == 2:
            # Set "" column names to None
            columns.replace(to_replace="", value=None, inplace=True)
            # Move None column names to level 0
            mask = pd.isnull(columns[1])
            columns.loc[mask, [0, 1]] = columns.loc[mask, [1, 0]].values
<<<<<<< HEAD
        # Rename unnamed columns
        mask = columns[0].str.startswith("Unnamed:").fillna(False)
        columns.loc[mask, 0] = None
        all_columns.append(columns)
    columns = reduce(lambda left, right: left.combine_first(right), all_columns)

    # Move the remaining missing columns back to level 1 and replace with empty string
    if columns.shape[1] == 2:
=======
            # We'll try to replace some the None values in step 2
            all_columns.append(columns.copy())
            # But for now, we assume that we cannot replace them and move all
            # missing columns to level 1 and replace them with the empty string
            mask = pd.isnull(columns[0])
            columns.loc[mask, [0, 1]] = columns.loc[mask, [1, 0]].values
            columns.loc[mask, 1] = ""
            df.columns = pd.MultiIndex.from_tuples(columns.to_records(index=False).tolist())

    # all dataframes should now have the same length and level 1 columns
    if len(all_columns) and all_columns[0].shape[1] == 2:
        for i, columns in enumerate(all_columns):
            if not columns[1].equals(all_columns[0][1]):
                res = all_columns[0].merge(columns, indicator=True, how='outer')
                raise RuntimeError(
                    (
                        "Cannot merge the data for {first} and {cur}.\n\n"
                        + "The following columns are missing in {first}: {extra_cols}.\n\n"
                        + "The following columns are missing in {cur}: {missing_cols}.\n\n"
                        + "Please try to scrape the data again with caching disabled."
                    ).format(
                        first=dfs[0].iloc[:1][key].values,
                        cur=dfs[i].iloc[:1][key].values,
                        extra_cols=", ".join(
                            map(
                                str,
                                res.loc[res['_merge'] == "left_only", [0, 1]]
                                .to_records(index=False)
                                .tolist(),
                            )
                        ),
                        missing_cols=", ".join(
                            map(
                                str,
                                res.loc[res['_merge'] == "right_only", [0, 1]]
                                .to_records(index=False)
                                .tolist(),
                            )
                        ),
                    ),
                )

        # Step 2: Look for the most complete level 0 columns
        columns = reduce(lambda left, right: left.combine_first(right), all_columns)

        # Step 3: Make sure columns are consistent
>>>>>>> d5043e6e
        mask = pd.isnull(columns[0])
        columns.loc[mask, [0, 1]] = columns.loc[mask, [1, 0]].values
        columns.loc[mask, 1] = ""
        column_idx = pd.MultiIndex.from_tuples(columns.to_records(index=False).tolist())

        for df in dfs:
            if df.columns.equals(column_idx):
                # This dataframe already has the uniform column index
                pass
            elif len(df.columns) == len(column_idx):
                # This dataframe has the same number of columns and the same
                # level 1 columns, we assume that the level 0 columns can be
                # replaced
                df.columns = column_idx

    return pd.concat(dfs)


def _fix_nation_col(df_table: pd.DataFrame) -> pd.DataFrame:
    """Fix the "Nation" column.

    Adds a 'nations' column for international games based on the team's name.

    Parameters
    ----------
    df_table : pd.DataFrame
        Input dataframe.

    Returns
    -------
    pd.DataFrame
    """
    if "Nation" not in df_table.columns.get_level_values(1):
        df_table.loc[:, (slice(None), "Squad")] = (
            df_table.xs("Squad", axis=1, level=1)
            .squeeze()
            .apply(lambda x: x if isinstance(x, str) and x != "Squad" else None)
        )
        df_table.insert(
            2,
            ("Unnamed: nation", "Nation"),
            df_table.xs("Squad", axis=1, level=1).squeeze(),
        )
    return df_table<|MERGE_RESOLUTION|>--- conflicted
+++ resolved
@@ -1140,16 +1140,7 @@
             # Move None column names to level 0
             mask = pd.isnull(columns[1])
             columns.loc[mask, [0, 1]] = columns.loc[mask, [1, 0]].values
-<<<<<<< HEAD
-        # Rename unnamed columns
-        mask = columns[0].str.startswith("Unnamed:").fillna(False)
-        columns.loc[mask, 0] = None
-        all_columns.append(columns)
-    columns = reduce(lambda left, right: left.combine_first(right), all_columns)
-
-    # Move the remaining missing columns back to level 1 and replace with empty string
-    if columns.shape[1] == 2:
-=======
+
             # We'll try to replace some the None values in step 2
             all_columns.append(columns.copy())
             # But for now, we assume that we cannot replace them and move all
@@ -1196,7 +1187,6 @@
         columns = reduce(lambda left, right: left.combine_first(right), all_columns)
 
         # Step 3: Make sure columns are consistent
->>>>>>> d5043e6e
         mask = pd.isnull(columns[0])
         columns.loc[mask, [0, 1]] = columns.loc[mask, [1, 0]].values
         columns.loc[mask, 1] = ""
