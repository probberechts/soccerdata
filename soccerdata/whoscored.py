"""Scraper for http://whoscored.com."""

import itertools
import json
import re
import time
from datetime import datetime
from pathlib import Path
from typing import Callable, Dict, Iterable, List, Literal, Optional, Union

import numpy as np
import pandas as pd
from lxml import html
from selenium.common.exceptions import (
    ElementClickInterceptedException,
    NoSuchElementException,
)
from selenium.webdriver.common.by import By

from ._common import (
    BaseSeleniumReader,
    make_game_id,
    season_code,
    standardize_colnames,
)
from ._config import DATA_DIR, NOCACHE, NOSTORE, TEAMNAME_REPLACEMENTS, logger

WHOSCORED_DATADIR = DATA_DIR / "WhoScored"
WHOSCORED_URL = "https://www.whoscored.com"

COLS_EVENTS = {
    # The ID of the game
    "game_id": np.nan,
    # 'PreMatch', 'FirstHalf', 'SecondHalf', 'PostGame'
    "period": np.nan,
    # Integer indicating the minute of the event, ignoring stoppage time
    "minute": -1,
    # Integer indicating the second of the event, ignoring stoppage time
    "second": -1,
    # Integer indicating the minute of the event, taking into account stoppage time
    "expanded_minute": -1,
    # String describing the event type (e.g. 'Goal', 'Yellow Card', etc.)
    "type": np.nan,
    # String describing the event outcome ('Succesful' or 'Unsuccessful')
    "outcome_type": np.nan,
    # The ID of the team that the event is associated with
    "team_id": np.nan,
    # The name of the team that the event is associated with
    "team": np.nan,
    # The ID of the player that the event is associated with
    "player_id": np.nan,
    # The name of the player that the event is associated with
    "player": np.nan,
    # Coordinates of the event's location
    "x": np.nan,
    "y": np.nan,
    "end_x": np.nan,
    "end_y": np.nan,
    # Coordinates of a shot's location
    "goal_mouth_y": np.nan,
    "goal_mouth_z": np.nan,
    # The coordinates where the ball was blocked
    "blocked_x": np.nan,
    "blocked_y": np.nan,
    # List of dicts with event qualifiers
    "qualifiers": [],
    # Some boolean flags
    "is_touch": False,
    "is_shot": False,
    "is_goal": False,
    # 'Yellow', 'Red', 'SecondYellow'
    "card_type": np.nan,
    # The ID of an associated event
    "related_event_id": np.nan,
    # The ID of a secondary player that the event is associated with
    "related_player_id": np.nan,
}


def _parse_datetime(ts: str) -> datetime:
    """Parse a timestamp from WhoScored.

    WhoScored sometimes displays days of the week and months in Swahili. This
    function implements a fallback for this.

    Parameters
    ----------
    ts : str
        Timestamp to parse.

    Returns
    -------
    datetime.datetime
    """
    try:
        return datetime.strptime(ts, "%A, %b %d %Y %H:%M")
    except ValueError:
        swahili_months = {
            "Jan": "Jan",
            "Feb": "Feb",
            "Mac": "Mar",
            "Apr": "Apr",
            "Mei": "May",
            "Jun": "Jun",
            "Jul": "Jul",
            "Ago": "Aug",
            "Sep": "Sep",
            "Okt": "Oct",
            "Nov": "Nov",
            "Des": "Dec",
        }
        swahili_days = {
            "Jumatatu": "Monday",
            "Jumanne": "Tuesday",
            "Jumatano": "Wednesday",
            "Alhamisi": "Thursday",
            "Ijumaa": "Friday",
            "Jumamosi": "Saturday",
            "Jumapili": "Sunday",
        }
        for sw, en in {**swahili_months, **swahili_days}.items():
            ts = ts.replace(sw, en)
        return datetime.strptime(ts, "%A, %b %d %Y %H:%M")


def _parse_url(url: str) -> Dict:
    """Parse a URL from WhoScored.

    Parameters
    ----------
    url : str
        URL to parse.

    Raises
    ------
    ValueError
        If the URL could not be parsed.

    Returns
    -------
    dict
    """
    patt = (
        r"^(?:https:\/\/www.whoscored.com)?\/"
        + r"(?:Regions\/(\d+)\/)?"
        + r"(?:Tournaments\/(\d+)\/)?"
        + r"(?:Seasons\/(\d+)\/)?"
        + r"(?:Stages\/(\d+)\/)?"
        + r"(?:Matches\/(\d+)\/)?"
    )
    matches = re.search(patt, url)
    if matches:
        return {
            "region_id": matches.group(1),
            "league_id": matches.group(2),
            "season_id": matches.group(3),
            "stage_id": matches.group(4),
            "match_id": matches.group(5),
        }
    else:
        raise ValueError(f"Could not parse URL: {url}")


class WhoScored(BaseSeleniumReader):
    """Provides pd.DataFrames from data available at http://whoscored.com.

    Data will be downloaded as necessary and cached locally in
    ``~/soccerdata/data/WhoScored``.

    Parameters
    ----------
    leagues : string or iterable, optional
        IDs of Leagues to include.
    seasons : string, int or list, optional
        Seasons to include. Supports multiple formats.
        Examples: '16-17'; 2016; '2016-17'; [14, 15, 16]
    proxy : 'tor' or dict or list(dict) or callable, optional
        Use a proxy to hide your IP address. Valid options are:
            - "tor": Uses the Tor network. Tor should be running in
              the background on port 9050.
            - dict: A dictionary with the proxy to use. The dict should be
              a mapping of supported protocols to proxy addresses. For example::

                  {
                      'http': 'http://10.10.1.10:3128',
                      'https': 'http://10.10.1.10:1080',
                  }

            - list(dict): A list of proxies to choose from. A different proxy will
              be selected from this list after failed requests, allowing rotating
              proxies.
            - callable: A function that returns a valid proxy. This function will
              be called after failed requests, allowing rotating proxies.
    no_cache : bool
        If True, will not use cached data.
    no_store : bool
        If True, will not store downloaded data.
    data_dir : Path
        Path to directory where data will be cached.
    path_to_browser : Path, optional
        Path to the Chrome executable.
    headless : bool, default: True
        If True, will run Chrome in headless mode. Setting this to False might
        help to avoid getting blocked. Only supported for Selenium <4.13.
    """

    def __init__(
        self,
        leagues: Optional[Union[str, List[str]]] = None,
        seasons: Optional[Union[str, int, Iterable[Union[str, int]]]] = None,
        proxy: Optional[
            Union[str, Dict[str, str], List[Dict[str, str]], Callable[[], Dict[str, str]]]
        ] = None,
        no_cache: bool = NOCACHE,
        no_store: bool = NOSTORE,
        data_dir: Path = WHOSCORED_DATADIR,
        path_to_browser: Optional[Path] = None,
        headless: bool = False,
    ):
        """Initialize the WhoScored reader."""
        super().__init__(
            leagues=leagues,
            proxy=proxy,
            no_cache=no_cache,
            no_store=no_store,
            data_dir=data_dir,
            path_to_browser=path_to_browser,
            headless=headless,
        )
        self.seasons = seasons  # type: ignore
        self.rate_limit = 5
        self.max_delay = 5
        if not self.no_store:
            (self.data_dir / "seasons").mkdir(parents=True, exist_ok=True)
            (self.data_dir / "matches").mkdir(parents=True, exist_ok=True)
            (self.data_dir / "previews").mkdir(parents=True, exist_ok=True)
            (self.data_dir / "events").mkdir(parents=True, exist_ok=True)

    def read_leagues(self) -> pd.DataFrame:
        """Retrieve the selected leagues from the datasource.

        Returns
        -------
        pd.DataFrame
        """
        url = WHOSCORED_URL
        filepath = self.data_dir / "tiers.json"
        reader = self.get(url, filepath, var="allRegions")

        data = json.load(reader)

        leagues = []
        for region in data:
            for league in region["tournaments"]:
                leagues.append(
                    {
                        "region_id": region["id"],
                        "region": region["name"],
                        "league_id": league["id"],
                        "league": league["name"],
                    }
                )

        df = (
            pd.DataFrame(leagues)
            .assign(league=lambda x: x.region + " - " + x.league)
            .pipe(self._translate_league)
            .set_index("league")
            .loc[self._selected_leagues.keys()]
            .sort_index()
        )
        return df

    def read_seasons(self) -> pd.DataFrame:
        """Retrieve the selected seasons for the selected leagues.

        Returns
        -------
        pd.DataFrame
        """
        df_leagues = self.read_leagues()

        seasons = []
        for lkey, league in df_leagues.iterrows():
            url = (
                WHOSCORED_URL
                + f"/Regions/{league['region_id']}"
                + f"/Tournaments/{league['league_id']}"
            )
            filemask = "seasons/{}.html"
            filepath = self.data_dir / filemask.format(lkey)
            reader = self.get(url, filepath, var=None)

            # extract team links
            tree = html.parse(reader)
            for node in tree.xpath("//select[contains(@id,'seasons')]/option"):
                # extract team IDs from links
                season_url = node.get("value")
                season_id = _parse_url(season_url)["season_id"]
                seasons.append(
                    {
                        "league": lkey,
<<<<<<< HEAD
                        "league_id": league.league_id,
                        "season": season_code(node.text, lkey),
=======
                        "season": season_code(node.text),
                        "region_id": league.region_id,
                        "league_id": league.league_id,
                        "season_id": season_id,
>>>>>>> 8119addb
                    }
                )
        df = (
            pd.DataFrame(seasons)
            .set_index(["league", "season"])
            .sort_index()
            .loc[(self.leagues, self.seasons), ["url", "league_id"]]
        )
        return df

    def read_season_stages(self, force_cache: bool = False) -> pd.DataFrame:
        """Retrieve the season stages for the selected leagues.

        Parameters
        ----------
        force_cache : bool
             By default no cached data is used for the current season.
             If True, will force the use of cached data anyway.

        Returns
        -------
        pd.DataFrame
        """
        df_seasons = self.read_seasons()
        filemask = "seasons/{}_{}.html"

        season_stages = []
        for (lkey, skey), season in df_seasons.iterrows():
            current_season = not self._is_complete(lkey, skey)

            # get season page
            url = (
                WHOSCORED_URL
                + f"/Regions/{season['region_id']}"
                + f"/Tournaments/{season['league_id']}"
                + f"/Seasons/{season['season_id']}"
            )
            filepath = self.data_dir / filemask.format(lkey, skey)
            reader = self.get(url, filepath, var=None, no_cache=current_season and not force_cache)
            tree = html.parse(reader)

            # get default season stage
            fixtures_url = tree.xpath("//a[text()='Fixtures']/@href")[0]
            stage_id = _parse_url(fixtures_url)["stage_id"]
            season_stages.append(
                {
                    "league": lkey,
                    "season": skey,
                    "region_id": season.region_id,
                    "league_id": season.league_id,
                    "season_id": season.season_id,
                    "stage_id": stage_id,
                    "stage": None,
                }
            )

            # extract additional stages
            for node in tree.xpath("//select[contains(@id,'stages')]/option"):
                stage_url = node.get("value")
                stage_id = _parse_url(stage_url)["stage_id"]
                season_stages.append(
                    {
                        "league": lkey,
                        "season": skey,
                        "region_id": season.region_id,
                        "league_id": season.league_id,
                        "season_id": season.season_id,
                        "stage_id": stage_id,
                        "stage": node.text,
                    }
                )

        df = (
            pd.DataFrame(season_stages)
            .drop_duplicates(subset=["league", "season", "stage_id"], keep="last")
            .set_index(["league", "season"])
            .sort_index()
            .loc[itertools.product(self.leagues, self.seasons)]
        )
        return df

    def read_schedule(self, force_cache: bool = False) -> pd.DataFrame:  # noqa: C901
        """Retrieve the game schedule for the selected leagues and seasons.

        Parameters
        ----------
        force_cache : bool
             By default no cached data is used for the current season.
             If True, will force the use of cached data anyway.

        Returns
        -------
        pd.DataFrame
        """
        df_season_stages = self.read_season_stages(force_cache=force_cache)
        filemask_schedule = "matches/{}_{}_{}_{}.json"

        all_schedules = []
        for (lkey, skey), stage in df_season_stages.iterrows():
            current_season = not self._is_complete(lkey, skey)
            stage_id = stage["stage_id"]
            stage_name = stage["stage"]

            # get the calendar of the season stage
            season_stage_url = (
                WHOSCORED_URL
                + f"/Regions/{stage['region_id']}"
                + f"/Tournaments/{stage['league_id']}"
                + f"/Seasons/{stage['season_id']}"
                + f"/Stages/{stage['stage_id']}"
            )
            if stage_name is not None:
                calendar_filepath = self.data_dir / "matches/{}_{}_{}.html".format(
                    lkey, skey, stage_id
                )
                logger.info(
                    "Retrieving calendar for %s %s (%s)",
                    lkey,
                    skey,
                    stage_name,
                )
            else:
                calendar_filepath = self.data_dir / f"matches/{lkey}_{skey}.html"
                logger.info(
                    "Retrieving calendar for %s %s",
                    lkey,
                    skey,
                )
            calendar = self.get(
                season_stage_url,
                calendar_filepath,
                var="wsCalendar",
                no_cache=current_season and not force_cache,
            )
            mask = json.load(calendar)["mask"]

            # get the fixtures for each month
            it = [(year, month) for year in mask.keys() for month in mask[year].keys()]
            for i, (year, month) in enumerate(it):
                filepath = self.data_dir / filemask_schedule.format(lkey, skey, stage_id, month)
                url = WHOSCORED_URL + f"/tournaments/{stage_id}/data/?d={year}{(int(month)+1):02d}"

                if stage_name is not None:
                    logger.info(
                        "[%s/%s] Retrieving fixtures for %s %s (%s)",
                        i + 1,
                        len(it),
                        lkey,
                        skey,
                        stage_name,
                    )
                else:
                    logger.info(
                        "[%s/%s] Retrieving fixtures for %s %s",
                        i + 1,
                        len(it),
                        lkey,
                        skey,
                    )

                reader = self.get(
                    url, filepath, var=None, no_cache=current_season and not force_cache
                )
                data = json.load(reader)
                for tournament in data["tournaments"]:
                    df_schedule = pd.DataFrame(tournament["matches"])
                    df_schedule["league"] = lkey
                    df_schedule["season"] = skey
                    df_schedule["stage"] = stage_name
                    all_schedules.append(df_schedule)

        if len(all_schedules) == 0:
            return pd.DataFrame(index=["league", "season", "game"])

        # Construct the output dataframe
        df = (
            pd.concat(all_schedules)
            .drop_duplicates(subset=["id"])
            .replace(
                {
                    "homeTeamName": TEAMNAME_REPLACEMENTS,
                    "awayTeamName": TEAMNAME_REPLACEMENTS,
                }
            )
            .rename(
                columns={
                    "homeTeamName": "home_team",
                    "awayTeamName": "away_team",
                    "id": "game_id",
                    "startTimeUtc": "date",
                }
            )
            .assign(date=lambda x: pd.to_datetime(x["date"]))
            .assign(game=lambda df: df.apply(make_game_id, axis=1))
            .pipe(standardize_colnames)
            .set_index(["league", "season", "game"])
            .sort_index()
        )
        return df

    def _read_game_info(self, game_id: int) -> Dict:
        """Return game info available in the header."""
        urlmask = WHOSCORED_URL + "/Matches/{}"
        url = urlmask.format(game_id)
        data = {}
        self._driver.get(url)
        # league and season
        breadcrumb = self._driver.find_elements(
            By.XPATH,
            "//div[@id='breadcrumb-nav']/*[not(contains(@class, 'separator'))]",
        )
        country = breadcrumb[0].text
        league, season = breadcrumb[1].text.split(" - ")
        data["league"] = {v: k for k, v in self._all_leagues().items()}[f"{country} - {league}"]
        data["season"] = data.apply(lambda x: season_code(x["season"], x["league"]), axis=1)
        # match header
        match_header = self._driver.find_element(By.XPATH, "//div[@id='match-header']")
        score_info = match_header.find_element(By.XPATH, ".//div[@class='teams-score-info']")
        data["home_team"] = score_info.find_element(
            By.XPATH, "./span[contains(@class,'home team')]"
        ).text
        data["result"] = score_info.find_element(
            By.XPATH, "./span[contains(@class,'result')]"
        ).text
        data["away_team"] = score_info.find_element(
            By.XPATH, "./span[contains(@class,'away team')]"
        ).text
        info_blocks = match_header.find_elements(By.XPATH, ".//div[@class='info-block cleared']")
        for block in info_blocks:
            for desc_list in block.find_elements(By.TAG_NAME, "dl"):
                for desc_def in desc_list.find_elements(By.TAG_NAME, "dt"):
                    desc_val = desc_def.find_element(By.XPATH, "./following-sibling::dd")
                    data[desc_def.text] = desc_val.text

        return data

    def read_missing_players(
        self,
        match_id: Optional[Union[int, List[int]]] = None,
        force_cache: bool = False,
    ) -> pd.DataFrame:
        """Retrieve a list of injured and suspended players ahead of each game.

        Parameters
        ----------
        match_id : int or list of int, optional
            Retrieve the missing players for a specific game.
        force_cache : bool
            By default no cached data is used to scrapre the list of available
            games for the current season. If True, will force the use of
            cached data anyway.

        Raises
        ------
        ValueError
            If the given match_id could not be found in the selected seasons.

        Returns
        -------
        pd.DataFrame
        """
        urlmask = WHOSCORED_URL + "/Matches/{}/Preview"
        filemask = "WhoScored/previews/{}_{}/{}.html"

        df_schedule = self.read_schedule(force_cache).reset_index()
        if match_id is not None:
            iterator = df_schedule[
                df_schedule.game_id.isin([match_id] if isinstance(match_id, int) else match_id)
            ]
            if len(iterator) == 0:
                raise ValueError("No games found with the given IDs in the selected seasons.")
        else:
            iterator = df_schedule.sample(frac=1)

        match_sheets = []
        for i, (_, game) in enumerate(iterator.iterrows()):
            url = urlmask.format(game.game_id)
            filepath = DATA_DIR / filemask.format(game["league"], game["season"], game["game_id"])

            logger.info(
                "[%s/%s] Retrieving game with id=%s",
                i + 1,
                len(iterator),
                game["game_id"],
            )
            reader = self.get(url, filepath, var=None)

            # extract missing players
            tree = html.parse(reader)
            for node in tree.xpath("//div[@id='missing-players']/div[2]/table/tbody/tr"):
                # extract team IDs from links
                match_sheets.append(
                    {
                        "league": game["league"],
                        "season": game["season"],
                        "game": game["game"],
                        "game_id": game["game_id"],
                        "team": game["home_team"],
                        "player": node.xpath("./td[contains(@class,'pn')]/a")[0].text,
                        "player_id": int(
                            node.xpath("./td[contains(@class,'pn')]/a")[0]
                            .get("href")
                            .split("/")[2]
                        ),
                        "reason": node.xpath("./td[contains(@class,'reason')]/span")[0].get(
                            "title"
                        ),
                        "status": node.xpath("./td[contains(@class,'confirmed')]")[0].text,
                    }
                )
            for node in tree.xpath("//div[@id='missing-players']/div[3]/table/tbody/tr"):
                # extract team IDs from links
                match_sheets.append(
                    {
                        "league": game["league"],
                        "season": game["season"],
                        "game": game["game"],
                        "game_id": game["game_id"],
                        "team": game["away_team"],
                        "player": node.xpath("./td[contains(@class,'pn')]/a")[0].text,
                        "player_id": int(
                            node.xpath("./td[contains(@class,'pn')]/a")[0]
                            .get("href")
                            .split("/")[2]
                        ),
                        "reason": node.xpath("./td[contains(@class,'reason')]/span")[0].get(
                            "title"
                        ),
                        "status": node.xpath("./td[contains(@class,'confirmed')]")[0].text,
                    }
                )

        if len(match_sheets) == 0:
            return pd.DataFrame(index=["league", "season", "game", "team", "player"])

        df = (
            pd.DataFrame(match_sheets)
            .set_index(["league", "season", "game", "team", "player"])
            .sort_index()
        )
        return df

    def read_events(  # noqa: C901
        self,
        match_id: Optional[Union[int, List[int]]] = None,
        force_cache: bool = False,
        live: bool = False,
        output_fmt: Optional[str] = "events",
        retry_missing: bool = True,
        on_error: Literal["raise", "skip"] = "raise",
    ) -> Optional[Union[pd.DataFrame, Dict[int, List], "OptaLoader"]]:  # type: ignore  # noqa: F821
        """Retrieve the the event data for each game in the selected leagues and seasons.

        Parameters
        ----------
        match_id : int or list of int, optional
            Retrieve the event stream for a specific game.
        force_cache : bool
            By default no cached data is used to scrape the list of available
            games for the current season. If True, will force the use of
            cached data anyway.
        live : bool
            If True, will not return a cached copy of the event data. This is
            usefull to scrape live data.
        output_fmt : str, default: 'events'
            The output format of the returned data. Possible values are:
                - 'events' (default): Returns a dataframe with all events.
                - 'raw': Returns the original unformatted WhoScored JSON.
                - 'spadl': Returns a dataframe with the SPADL representation
                  of the original events.
                  See https://socceraction.readthedocs.io/en/latest/documentation/SPADL.html#spadl
                - 'atomic-spadl': Returns a dataframe with the Atomic-SPADL representation
                  of the original events.
                  See https://socceraction.readthedocs.io/en/latest/documentation/SPADL.html#atomic-spadl
                - 'loader': Returns a socceraction.data.opta.OptaLoader
                  instance, which can be used to retrieve the actual data.
                  See https://socceraction.readthedocs.io/en/latest/modules/generated/socceraction.data.opta.OptaLoader.html#socceraction.data.opta.OptaLoader  # noqa: E501
                - None: Doesn't return any data. This is useful to just cache
                  the data without storing the events in memory.
        retry_missing : bool
            If no events were found for a game in a previous attempt, will
            retry to scrape the events
        on_error : "raise" or "skip", default: "raise"
            Wheter to raise an exception or to skip the game if an error occurs.

        Raises
        ------
        ValueError
            If the given match_id could not be found in the selected seasons.
        ConnectionError
            If the match page could not be retrieved.
        ImportError
            If the requested output format is 'spadl', 'atomic-spadl' or
            'loader' but the socceraction package is not installed.

        Returns
        -------
        See the description of the ``output_fmt`` parameter.
        """
        output_fmt = output_fmt.lower() if output_fmt is not None else None
        if output_fmt in ["loader", "spadl", "atomic-spadl"]:
            if self.no_store:
                raise ValueError(
                    f"The '{output_fmt}' output format is not supported "
                    "when using the 'no_store' option."
                )
            try:
                from socceraction.atomic.spadl import convert_to_atomic
                from socceraction.data.opta import OptaLoader
                from socceraction.data.opta.loader import _eventtypesdf
                from socceraction.data.opta.parsers import WhoScoredParser
                from socceraction.spadl.opta import convert_to_actions

                if output_fmt == "loader":
                    import socceraction
                    from packaging import version

                    if version.parse(socceraction.__version__) < version.parse("1.2.3"):
                        raise ImportError(
                            "The 'loader' output format requires socceraction >= 1.2.3"
                        )
            except ImportError:
                raise ImportError(
                    "The socceraction package is required to use the 'spadl' "
                    "or 'atomic-spadl' output format. "
                    "Please install it with `pip install socceraction`."
                )
        urlmask = WHOSCORED_URL + "/Matches/{}/Live"
        filemask = "events/{}_{}/{}.json"

        df_schedule = self.read_schedule(force_cache).reset_index()
        if match_id is not None:
            iterator = df_schedule[
                df_schedule.game_id.isin([match_id] if isinstance(match_id, int) else match_id)
            ]
            if len(iterator) == 0:
                raise ValueError("No games found with the given IDs in the selected seasons.")
        else:
            iterator = df_schedule.sample(frac=1)

        events = {}
        player_names = {}
        team_names = {}
        for i, (_, game) in enumerate(iterator.iterrows()):
            url = urlmask.format(game["game_id"])
            # get league and season
            logger.info(
                "[%s/%s] Retrieving game with id=%s",
                i + 1,
                len(iterator),
                game["game_id"],
            )
            filepath = self.data_dir / filemask.format(
                game["league"], game["season"], game["game_id"]
            )

            try:
                reader = self.get(
                    url,
                    filepath,
                    var="requirejs.s.contexts._.config.config.params.args.matchCentreData",
                    no_cache=live,
                )
                if retry_missing and reader.read(4) == b"null":
                    reader = self.get(
                        url,
                        filepath,
                        var="requirejs.s.contexts._.config.config.params.args.matchCentreData",
                        no_cache=True,
                    )
            except ConnectionError as e:
                if on_error == "skip":
                    logger.warning("Error while scraping game %s: %s", game["game_id"], e)
                    continue
                raise
            reader.seek(0)
            json_data = json.load(reader)
            if json_data is not None:
                player_names.update(
                    {int(k): v for k, v in json_data["playerIdNameDictionary"].items()}
                )
                team_names.update(
                    {
                        int(json_data[side]["teamId"]): json_data[side]["name"]
                        for side in ["home", "away"]
                    }
                )
                if "events" in json_data:
                    game_events = json_data["events"]
                    if output_fmt == "events":
                        df_events = pd.DataFrame(game_events)
                        df_events["game"] = game["game"]
                        df_events["league"] = game["league"]
                        df_events["season"] = game["season"]
                        df_events["game_id"] = game["game_id"]
                        events[game["game_id"]] = df_events
                    elif output_fmt == "raw":
                        events[game["game_id"]] = game_events
                    elif output_fmt in ["spadl", "atomic-spadl"]:
                        parser = WhoScoredParser(
                            str(filepath),
                            competition_id=game["league"],
                            season_id=game["season"],
                            game_id=game["game_id"],
                        )
                        df_events = (
                            pd.DataFrame.from_dict(parser.extract_events(), orient="index")
                            .merge(_eventtypesdf, on="type_id", how="left")
                            .reset_index(drop=True)
                        )
                        df_actions = convert_to_actions(
                            df_events, home_team_id=int(json_data["home"]["teamId"])
                        )
                        if output_fmt == "spadl":
                            events[game["game_id"]] = df_actions
                        else:
                            events[game["game_id"]] = convert_to_atomic(df_actions)

            else:
                logger.warning("No events found for game %s", game["game_id"])

        if output_fmt is None:
            return None

        if output_fmt == "raw":
            return events

        if output_fmt == "loader":
            return OptaLoader(
                root=self.data_dir,
                parser="whoscored",
                feeds={
                    "whoscored": str(Path("events/{competition_id}_{season_id}/{game_id}.json"))
                },
            )

        df = (
            pd.concat(events.values())
            .pipe(standardize_colnames)
            .assign(
                player=lambda x: x.player_id.replace(player_names),
                team=lambda x: x.team_id.replace(team_names).replace(TEAMNAME_REPLACEMENTS),
            )
        )

        if output_fmt == "events":
            df = df.set_index(["league", "season", "game", "id"]).sort_index()
            # add missing columns
            for col, default in COLS_EVENTS.items():
                if col not in df.columns:
                    df[col] = default
            df["outcome_type"] = df["outcome_type"].apply(
                lambda x: x.get("displayName") if pd.notnull(x) else x
            )
            df["card_type"] = df["card_type"].apply(
                lambda x: x.get("displayName") if pd.notnull(x) else x
            )
            df["type"] = df["type"].apply(lambda x: x.get("displayName") if pd.notnull(x) else x)
            df["period"] = df["period"].apply(
                lambda x: x.get("displayName") if pd.notnull(x) else x
            )
            df = df[list(COLS_EVENTS.keys())]

        return df

    def _handle_banner(self) -> None:
        try:
            # self._driver.get(WHOSCORED_URL)
            time.sleep(2)
            self._driver.find_element(By.XPATH, "//button[./span[text()='AGREE']]").click()
            time.sleep(2)
        except NoSuchElementException:
            with open("/tmp/error.html", "w") as f:
                f.write(self._driver.page_source)
            raise ElementClickInterceptedException()<|MERGE_RESOLUTION|>--- conflicted
+++ resolved
@@ -300,15 +300,12 @@
                 seasons.append(
                     {
                         "league": lkey,
-<<<<<<< HEAD
                         "league_id": league.league_id,
                         "season": season_code(node.text, lkey),
-=======
-                        "season": season_code(node.text),
                         "region_id": league.region_id,
                         "league_id": league.league_id,
                         "season_id": season_id,
->>>>>>> 8119addb
+
                     }
                 )
         df = (
